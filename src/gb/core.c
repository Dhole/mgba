--- conflicted
+++ resolved
@@ -21,11 +21,10 @@
 #include <mgba-util/patch.h>
 #include <mgba-util/vfs.h>
 
-<<<<<<< HEAD
 #ifndef MINIMAL_CORE
 #include <mgba/internal/gba/input.h>
 #endif
-=======
+
 const static struct mCoreChannelInfo _GBVideoLayers[] = {
 	{ 0, "bg", "Background", NULL },
 	{ 1, "obj", "Objects", NULL },
@@ -38,7 +37,6 @@
 	{ 2, "ch2", "Channel 2", "PCM" },
 	{ 3, "ch3", "Channel 3", "Noise" },
 };
->>>>>>> 0c917138
 
 struct GBCore {
 	struct mCore d;
