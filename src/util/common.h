/* Copyright (c) 2013-2014 Jeffrey Pfau
 *
 * This Source Code Form is subject to the terms of the Mozilla Public
 * License, v. 2.0. If a copy of the MPL was not distributed with this
 * file, You can obtain one at http://mozilla.org/MPL/2.0/. */
#ifndef COMMON_H
#define COMMON_H

#include <ctype.h>
#include <fcntl.h>
#include <inttypes.h>
#include <limits.h>
#include <math.h>
#include <stdarg.h>
#include <stdbool.h>
#include <stddef.h>
#include <stdint.h>
#include <stdio.h>
#include <stdlib.h>
#include <string.h>

#include "version.h"

#ifdef _MSC_VER
#include <sys/types.h>
typedef intptr_t ssize_t;
#define inline __inline
#define restrict __restrict
#define strcasecmp _stricmp
#define strncasecmp _strnicmp
#define ftruncate _chsize
<<<<<<< HEAD
#elif defined(__wii__)
typedef intptr_t ssize_t;
=======
#define snprintf _snprintf
>>>>>>> 3dc02dc8
#else
#include <strings.h>
#include <unistd.h>
#endif

#ifndef SSIZE_MAX
#define SSIZE_MAX ((ssize_t) (SIZE_MAX >> 1))
#endif

#define UNUSED(V) (void)(V)

#ifndef M_PI
#define M_PI 3.141592654f
#endif

#if defined(__PPC__) || defined(__POWERPC__)
#define LOAD_32LE(DEST, ADDR, ARR) { \
	uint32_t _addr = (ADDR); \
	void* _ptr = (ARR); \
	__asm__("lwbrx %0, %1, %2" : "=r"(DEST) : "b"(_ptr), "r"(_addr)); \
}

#define LOAD_16LE(DEST, ADDR, ARR) { \
	uint32_t _addr = (ADDR); \
	void* _ptr = (ARR); \
	__asm__("lhbrx %0, %1, %2" : "=r"(DEST) : "b"(_ptr), "r"(_addr)); \
}

#define STORE_32LE(SRC, ADDR, ARR) { \
	uint32_t _addr = (ADDR); \
	void* _ptr = (ARR); \
	__asm__("stwbrx %0, %1, %2" : : "r"(SRC), "b"(_ptr), "r"(_addr)); \
}

#define STORE_16LE(SRC, ADDR, ARR) { \
	uint32_t _addr = (ADDR); \
	void* _ptr = (ARR); \
	__asm__("sthbrx %0, %1, %2" : : "r"(SRC), "b"(_ptr), "r"(_addr)); \
}
#else
#define LOAD_32LE(DEST, ADDR, ARR) DEST = ((uint32_t*) ARR)[(ADDR) >> 2]
#define LOAD_16LE(DEST, ADDR, ARR) DEST = ((uint16_t*) ARR)[(ADDR) >> 1]
#define STORE_32LE(SRC, ADDR, ARR) ((uint32_t*) ARR)[(ADDR) >> 2] = SRC
#define STORE_16LE(SRC, ADDR, ARR) ((uint16_t*) ARR)[(ADDR) >> 1] = SRC
#endif

#define MAKE_MASK(START, END) (((1 << ((END) - (START))) - 1) << (START))
#define CHECK_BITS(SRC, START, END) ((SRC) & MAKE_MASK(START, END))
#define EXT_BITS(SRC, START, END) (((SRC) >> (START)) & ((1 << ((END) - (START))) - 1))
#define INS_BITS(SRC, START, END, BITS) (CLEAR_BITS(SRC, START, END) | (((BITS) << (START)) & MAKE_MASK(START, END)))
#define CLEAR_BITS(SRC, START, END) ((SRC) & ~MAKE_MASK(START, END))
#define FILL_BITS(SRC, START, END) ((SRC) | MAKE_MASK(START, END))

#ifdef _MSC_VER
#define ATTRIBUTE_UNUSED
#define ATTRIBUTE_FORMAT(X, Y, Z)
#else
#define ATTRIBUTE_UNUSED __attribute__((unused))
#define ATTRIBUTE_FORMAT(X, Y, Z) __attribute__((format(X, Y, Z)))
#endif

#define DECL_BITFIELD(NAME, TYPE) typedef TYPE NAME

#define DECL_BITS(TYPE, FIELD, START, SIZE) \
	ATTRIBUTE_UNUSED static inline TYPE TYPE ## Is ## FIELD (TYPE src) { \
		return CHECK_BITS(src, (START), (START) + (SIZE)); \
	} \
	ATTRIBUTE_UNUSED static inline TYPE TYPE ## Get ## FIELD (TYPE src) { \
		return EXT_BITS(src, (START), (START) + (SIZE)); \
	} \
	ATTRIBUTE_UNUSED static inline TYPE TYPE ## Clear ## FIELD (TYPE src) { \
		return CLEAR_BITS(src, (START), (START) + (SIZE)); \
	} \
	ATTRIBUTE_UNUSED static inline TYPE TYPE ## Fill ## FIELD (TYPE src) { \
		return FILL_BITS(src, (START), (START) + (SIZE)); \
	} \
	ATTRIBUTE_UNUSED static inline TYPE TYPE ## Set ## FIELD (TYPE src, TYPE bits) { \
		return INS_BITS(src, (START), (START) + (SIZE), bits); \
	}

#define DECL_BIT(TYPE, FIELD, BIT) DECL_BITS(TYPE, FIELD, BIT, 1)

#ifndef _MSC_VER
#define LIKELY(X) __builtin_expect(!!(X), 1)
#define UNLIKELY(X) __builtin_expect(!!(X), 0)
#else
#define LIKELY(X) (!!(X))
#define UNLIKELY(X) (!!(X))
#endif

#define ROR(I, ROTATE) ((((uint32_t) (I)) >> ROTATE) | ((uint32_t) (I) << ((-ROTATE) & 31)))

#endif<|MERGE_RESOLUTION|>--- conflicted
+++ resolved
@@ -29,12 +29,9 @@
 #define strcasecmp _stricmp
 #define strncasecmp _strnicmp
 #define ftruncate _chsize
-<<<<<<< HEAD
+#define snprintf _snprintf
 #elif defined(__wii__)
 typedef intptr_t ssize_t;
-=======
-#define snprintf _snprintf
->>>>>>> 3dc02dc8
 #else
 #include <strings.h>
 #include <unistd.h>
