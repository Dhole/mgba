/* Copyright (c) 2013-2016 Jeffrey Pfau
 *
 * This Source Code Form is subject to the terms of the Mozilla Public
 * License, v. 2.0. If a copy of the MPL was not distributed with this
 * file, You can obtain one at http://mozilla.org/MPL/2.0/. */
#include <mgba/gba/core.h>

#include <mgba/core/core.h>
#include <mgba/core/log.h>
#include <mgba/internal/arm/debugger/debugger.h>
#include <mgba/internal/gba/cheats.h>
#include <mgba/internal/gba/gba.h>
#include <mgba/internal/gba/io.h>
#include <mgba/internal/gba/extra/cli.h>
#include <mgba/internal/gba/overrides.h>
#ifndef DISABLE_THREADING
#include <mgba/feature/thread-proxy.h>
#endif
#include <mgba/internal/gba/renderers/proxy.h>
#include <mgba/internal/gba/renderers/video-software.h>
#include <mgba/internal/gba/savedata.h>
#include <mgba/internal/gba/serialize.h>
#include <mgba-util/memory.h>
#include <mgba-util/patch.h>
#include <mgba-util/vfs.h>

<<<<<<< HEAD
#ifndef MINIMAL_CORE
#include <mgba/internal/gba/input.h>
#endif

=======
const static struct mCoreChannelInfo _GBAVideoLayers[] = {
	{ 0, "bg0", "Background 0", NULL },
	{ 1, "bg1", "Background 1", NULL },
	{ 2, "bg2", "Background 2", NULL },
	{ 3, "bg3", "Background 3", NULL },
	{ 4, "obj", "Objects", NULL },
};

const static struct mCoreChannelInfo _GBAAudioChannels[] = {
	{ 0, "ch0", "PSG Channel 0", "Square/Sweep" },
	{ 1, "ch1", "PSG Channel 1", "Square" },
	{ 2, "ch2", "PSG Channel 2", "PCM" },
	{ 3, "ch3", "PSG Channel 3", "Noise" },
	{ 4, "chA", "FIFO Channel A", NULL },
	{ 5, "chB", "FIFO Channel B", NULL },
};

struct mVideoLogContext;
>>>>>>> d240272a
struct GBACore {
	struct mCore d;
	struct GBAVideoSoftwareRenderer renderer;
	struct GBAVideoProxyRenderer proxyRenderer;
	struct mVideoLogContext* logContext;
	struct mCoreCallbacks logCallbacks;
#ifndef DISABLE_THREADING
	struct mVideoThreadProxy threadProxy;
	int threadedVideo;
#endif
	int keys;
	struct mCPUComponent* components[CPU_COMPONENT_MAX];
	const struct Configuration* overrides;
	struct mDebuggerPlatform* debuggerPlatform;
	struct mCheatDevice* cheatDevice;
};

static bool _GBACoreInit(struct mCore* core) {
	struct GBACore* gbacore = (struct GBACore*) core;

	struct ARMCore* cpu = anonymousMemoryMap(sizeof(struct ARMCore));
	struct GBA* gba = anonymousMemoryMap(sizeof(struct GBA));
	if (!cpu || !gba) {
		free(cpu);
		free(gba);
		return false;
	}
	core->cpu = cpu;
	core->board = gba;
	core->debugger = NULL;
	core->symbolTable = NULL;
	gbacore->overrides = NULL;
	gbacore->debuggerPlatform = NULL;
	gbacore->cheatDevice = NULL;
	gbacore->logContext = NULL;

	GBACreate(gba);
	// TODO: Restore cheats
	memset(gbacore->components, 0, sizeof(gbacore->components));
	ARMSetComponents(cpu, &gba->d, CPU_COMPONENT_MAX, gbacore->components);
	ARMInit(cpu);
	mRTCGenericSourceInit(&core->rtc, core);
	gba->rtcSource = &core->rtc.d;

	GBAVideoSoftwareRendererCreate(&gbacore->renderer);
	gbacore->renderer.outputBuffer = NULL;

#ifndef DISABLE_THREADING
	gbacore->threadedVideo = false;
	mVideoThreadProxyCreate(&gbacore->threadProxy);
#endif
	gbacore->proxyRenderer.logger = NULL;

	gbacore->keys = 0;
	gba->keySource = &gbacore->keys;

#if !defined(MINIMAL_CORE) || MINIMAL_CORE < 2
	mDirectorySetInit(&core->dirs);
#endif

#ifndef MINIMAL_CORE
	core->inputInfo = &GBAInputInfo;
#endif
	
	return true;
}

static void _GBACoreDeinit(struct mCore* core) {
	ARMDeinit(core->cpu);
	GBADestroy(core->board);
	mappedMemoryFree(core->cpu, sizeof(struct ARMCore));
	mappedMemoryFree(core->board, sizeof(struct GBA));
#if !defined(MINIMAL_CORE) || MINIMAL_CORE < 2
	mDirectorySetDeinit(&core->dirs);
#endif

	struct GBACore* gbacore = (struct GBACore*) core;
	free(gbacore->debuggerPlatform);
	if (gbacore->cheatDevice) {
		mCheatDeviceDestroy(gbacore->cheatDevice);
	}
	free(gbacore->cheatDevice);
	mCoreConfigFreeOpts(&core->opts);
	free(core);
}

static enum mPlatform _GBACorePlatform(const struct mCore* core) {
	UNUSED(core);
	return PLATFORM_GBA;
}

static void _GBACoreSetSync(struct mCore* core, struct mCoreSync* sync) {
	struct GBA* gba = core->board;
	gba->sync = sync;
}

static void _GBACoreLoadConfig(struct mCore* core, const struct mCoreConfig* config) {
	struct GBA* gba = core->board;
	if (core->opts.mute) {
		gba->audio.masterVolume = 0;
	} else {
		gba->audio.masterVolume = core->opts.volume;
	}
	gba->video.frameskip = core->opts.frameskip;

#if !defined(MINIMAL_CORE) || MINIMAL_CORE < 2
	struct GBACore* gbacore = (struct GBACore*) core;
	gbacore->overrides = mCoreConfigGetOverridesConst(config);
#endif

	const char* idleOptimization = mCoreConfigGetValue(config, "idleOptimization");
	if (idleOptimization) {
		if (strcasecmp(idleOptimization, "ignore") == 0) {
			gba->idleOptimization = IDLE_LOOP_IGNORE;
		} else if (strcasecmp(idleOptimization, "remove") == 0) {
			gba->idleOptimization = IDLE_LOOP_REMOVE;
		} else if (strcasecmp(idleOptimization, "detect") == 0) {
			if (gba->idleLoop == IDLE_LOOP_NONE) {
				gba->idleOptimization = IDLE_LOOP_DETECT;
			} else {
				gba->idleOptimization = IDLE_LOOP_REMOVE;
			}
		}
	}

	mCoreConfigCopyValue(&core->config, config, "gba.bios");

#ifndef DISABLE_THREADING
	mCoreConfigGetIntValue(config, "threadedVideo", &gbacore->threadedVideo);
#endif
}

static void _GBACoreDesiredVideoDimensions(struct mCore* core, unsigned* width, unsigned* height) {
	UNUSED(core);
	*width = VIDEO_HORIZONTAL_PIXELS;
	*height = VIDEO_VERTICAL_PIXELS;
}

static void _GBACoreSetVideoBuffer(struct mCore* core, color_t* buffer, size_t stride) {
	struct GBACore* gbacore = (struct GBACore*) core;
	gbacore->renderer.outputBuffer = buffer;
	gbacore->renderer.outputBufferStride = stride;
}

static void _GBACoreGetPixels(struct mCore* core, const void** buffer, size_t* stride) {
	struct GBACore* gbacore = (struct GBACore*) core;
	gbacore->renderer.d.getPixels(&gbacore->renderer.d, stride, buffer);
}

static void _GBACorePutPixels(struct mCore* core, const void* buffer, size_t stride) {
	struct GBACore* gbacore = (struct GBACore*) core;
	gbacore->renderer.d.putPixels(&gbacore->renderer.d, stride, buffer);
}

static struct blip_t* _GBACoreGetAudioChannel(struct mCore* core, int ch) {
	struct GBA* gba = core->board;
	switch (ch) {
	case 0:
		return gba->audio.psg.left;
	case 1:
		return gba->audio.psg.right;
	default:
		return NULL;
	}
}

static void _GBACoreSetAudioBufferSize(struct mCore* core, size_t samples) {
	struct GBA* gba = core->board;
	GBAAudioResizeBuffer(&gba->audio, samples);
}

static size_t _GBACoreGetAudioBufferSize(struct mCore* core) {
	struct GBA* gba = core->board;
	return gba->audio.samples;
}

static void _GBACoreAddCoreCallbacks(struct mCore* core, struct mCoreCallbacks* coreCallbacks) {
	struct GBA* gba = core->board;
	*mCoreCallbacksListAppend(&gba->coreCallbacks) = *coreCallbacks;
}

static void _GBACoreClearCoreCallbacks(struct mCore* core) {
	struct GBA* gba = core->board;
	mCoreCallbacksListClear(&gba->coreCallbacks);
}

static void _GBACoreSetAVStream(struct mCore* core, struct mAVStream* stream) {
	struct GBA* gba = core->board;
	gba->stream = stream;
	if (stream && stream->videoDimensionsChanged) {
		stream->videoDimensionsChanged(stream, VIDEO_HORIZONTAL_PIXELS, VIDEO_VERTICAL_PIXELS);
	}
}

static bool _GBACoreLoadROM(struct mCore* core, struct VFile* vf) {
	if (GBAIsMB(vf)) {
		return GBALoadMB(core->board, vf);
	}
	return GBALoadROM(core->board, vf);
}

static bool _GBACoreLoadBIOS(struct mCore* core, struct VFile* vf, int type) {
	UNUSED(type);
	if (!GBAIsBIOS(vf)) {
		return false;
	}
	GBALoadBIOS(core->board, vf);
	return true;
}

static bool _GBACoreLoadSave(struct mCore* core, struct VFile* vf) {
	return GBALoadSave(core->board, vf);
}

static bool _GBACoreLoadTemporarySave(struct mCore* core, struct VFile* vf) {
	struct GBA* gba = core->board;
	GBASavedataMask(&gba->memory.savedata, vf, false);
	return true; // TODO: Return a real value
}

static bool _GBACoreLoadPatch(struct mCore* core, struct VFile* vf) {
	if (!vf) {
		return false;
	}
	struct Patch patch;
	if (!loadPatch(vf, &patch)) {
		return false;
	}
	GBAApplyPatch(core->board, &patch);
	return true;
}

static void _GBACoreUnloadROM(struct mCore* core) {
	struct GBACore* gbacore = (struct GBACore*) core;
	struct ARMCore* cpu = core->cpu;
	if (gbacore->cheatDevice) {
		ARMHotplugDetach(cpu, CPU_COMPONENT_CHEAT_DEVICE);
		cpu->components[CPU_COMPONENT_CHEAT_DEVICE] = NULL;
		mCheatDeviceDestroy(gbacore->cheatDevice);
		gbacore->cheatDevice = NULL;
	}
	return GBAUnloadROM(core->board);
}

static void _GBACoreChecksum(const struct mCore* core, void* data, enum mCoreChecksumType type) {
	struct GBA* gba = (struct GBA*) core->board;
	switch (type) {
	case CHECKSUM_CRC32:
		memcpy(data, &gba->romCrc32, sizeof(gba->romCrc32));
		break;
	}
	return;
}

static void _GBACoreReset(struct mCore* core) {
	struct GBACore* gbacore = (struct GBACore*) core;
	struct GBA* gba = (struct GBA*) core->board;
	if (gbacore->renderer.outputBuffer) {
		struct GBAVideoRenderer* renderer = &gbacore->renderer.d;
#ifndef DISABLE_THREADING
		if (gbacore->threadedVideo) {
			gbacore->proxyRenderer.logger = &gbacore->threadProxy.d;
			GBAVideoProxyRendererCreate(&gbacore->proxyRenderer, renderer);
			renderer = &gbacore->proxyRenderer.d;
		}
#endif
		GBAVideoAssociateRenderer(&gba->video, renderer);
	}

	struct GBACartridgeOverride override;
	const struct GBACartridge* cart = (const struct GBACartridge*) gba->memory.rom;
	if (cart) {
		memcpy(override.id, &cart->id, sizeof(override.id));
		if (GBAOverrideFind(gbacore->overrides, &override)) {
			GBAOverrideApply(gba, &override);
		}
	}

#if !defined(MINIMAL_CORE) || MINIMAL_CORE < 2
	if (!gba->biosVf && core->opts.useBios) {
		struct VFile* bios = NULL;
		bool found = false;
		if (core->opts.bios) {
			bios = VFileOpen(core->opts.bios, O_RDONLY);
			if (bios && GBAIsBIOS(bios)) {
				found = true;
			} else if (bios) {
				bios->close(bios);
				bios = NULL;
			}
		}
		if (!found) {
			const char* configPath = mCoreConfigGetValue(&core->config, "gba.bios");
			if (configPath) {
				bios = VFileOpen(configPath, O_RDONLY);
			}
			if (bios && GBAIsBIOS(bios)) {
				found = true;
			} else if (bios) {
				bios->close(bios);
				bios = NULL;
			}
		}
		if (!found) {
			char path[PATH_MAX];
			mCoreConfigDirectory(path, PATH_MAX);
			strncat(path, PATH_SEP "gba_bios.bin", PATH_MAX - strlen(path));
			bios = VFileOpen(path, O_RDONLY);
			if (bios && GBAIsBIOS(bios)) {
				found = true;
			} else if (bios) {
				bios->close(bios);
				bios = NULL;
			}
		}
		if (bios) {
			GBALoadBIOS(gba, bios);
		}
	}
#endif

	ARMReset(core->cpu);
	if (core->opts.skipBios && gba->isPristine) {
		GBASkipBIOS(core->board);
	}
}

static void _GBACoreRunFrame(struct mCore* core) {
	struct GBA* gba = core->board;
	int32_t frameCounter = gba->video.frameCounter;
	while (gba->video.frameCounter == frameCounter) {
		ARMRunLoop(core->cpu);
	}
}

static void _GBACoreRunLoop(struct mCore* core) {
	ARMRunLoop(core->cpu);
}

static void _GBACoreStep(struct mCore* core) {
	ARMRun(core->cpu);
}

static size_t _GBACoreStateSize(struct mCore* core) {
	UNUSED(core);
	return sizeof(struct GBASerializedState);
}

static bool _GBACoreLoadState(struct mCore* core, const void* state) {
	return GBADeserialize(core->board, state);
}

static bool _GBACoreSaveState(struct mCore* core, void* state) {
	GBASerialize(core->board, state);
	return true;
}

static void _GBACoreSetKeys(struct mCore* core, uint32_t keys) {
	struct GBACore* gbacore = (struct GBACore*) core;
	gbacore->keys = keys;
	GBATestKeypadIRQ(core->board);
}

static void _GBACoreAddKeys(struct mCore* core, uint32_t keys) {
	struct GBACore* gbacore = (struct GBACore*) core;
	gbacore->keys |= keys;
	GBATestKeypadIRQ(core->board);
}

static void _GBACoreClearKeys(struct mCore* core, uint32_t keys) {
	struct GBACore* gbacore = (struct GBACore*) core;
	gbacore->keys &= ~keys;
	GBATestKeypadIRQ(core->board);
}

static int32_t _GBACoreFrameCounter(const struct mCore* core) {
	const struct GBA* gba = core->board;
	return gba->video.frameCounter;
}

static int32_t _GBACoreFrameCycles(const struct mCore* core) {
	UNUSED(core);
	return VIDEO_TOTAL_LENGTH;
}

static int32_t _GBACoreFrequency(const struct mCore* core) {
	UNUSED(core);
	return GBA_ARM7TDMI_FREQUENCY;
}

static void _GBACoreGetGameTitle(const struct mCore* core, char* title) {
	GBAGetGameTitle(core->board, title);
}

static void _GBACoreGetGameCode(const struct mCore* core, char* title) {
	GBAGetGameCode(core->board, title);
}

static void _GBACoreSetPeripheral(struct mCore* core, int type, void* periph) {
	struct GBA* gba = core->board;
	switch (type) {
	case mPERIPH_ROTATION:
		gba->rotationSource = periph;
		break;
	case mPERIPH_RUMBLE:
		gba->rumble = periph;
		break;
	case mPERIPH_GBA_LUMINANCE:
		gba->luminanceSource = periph;
		break;
	default:
		return;
	}
}

static uint32_t _GBACoreBusRead8(struct mCore* core, uint32_t address) {
	struct ARMCore* cpu = core->cpu;
	return cpu->memory.load8(cpu, address, 0);
}

static uint32_t _GBACoreBusRead16(struct mCore* core, uint32_t address) {
	struct ARMCore* cpu = core->cpu;
	return cpu->memory.load16(cpu, address, 0);

}

static uint32_t _GBACoreBusRead32(struct mCore* core, uint32_t address) {
	struct ARMCore* cpu = core->cpu;
	return cpu->memory.load32(cpu, address, 0);
}

static void _GBACoreBusWrite8(struct mCore* core, uint32_t address, uint8_t value) {
	struct ARMCore* cpu = core->cpu;
	cpu->memory.store8(cpu, address, value, 0);
}

static void _GBACoreBusWrite16(struct mCore* core, uint32_t address, uint16_t value) {
	struct ARMCore* cpu = core->cpu;
	cpu->memory.store16(cpu, address, value, 0);
}

static void _GBACoreBusWrite32(struct mCore* core, uint32_t address, uint32_t value) {
	struct ARMCore* cpu = core->cpu;
	cpu->memory.store32(cpu, address, value, 0);
}

static uint32_t _GBACoreRawRead8(struct mCore* core, uint32_t address, int segment) {
	UNUSED(segment);
	struct ARMCore* cpu = core->cpu;
	return GBAView8(cpu, address);
}

static uint32_t _GBACoreRawRead16(struct mCore* core, uint32_t address, int segment) {
	UNUSED(segment);
	struct ARMCore* cpu = core->cpu;
	return GBAView16(cpu, address);
}

static uint32_t _GBACoreRawRead32(struct mCore* core, uint32_t address, int segment) {
	UNUSED(segment);
	struct ARMCore* cpu = core->cpu;
	return GBAView32(cpu, address);
}

static void _GBACoreRawWrite8(struct mCore* core, uint32_t address, int segment, uint8_t value) {
	UNUSED(segment);
	struct ARMCore* cpu = core->cpu;
	GBAPatch8(cpu, address, value, NULL);
}

static void _GBACoreRawWrite16(struct mCore* core, uint32_t address, int segment, uint16_t value) {
	UNUSED(segment);
	struct ARMCore* cpu = core->cpu;
	GBAPatch16(cpu, address, value, NULL);
}

static void _GBACoreRawWrite32(struct mCore* core, uint32_t address, int segment, uint32_t value) {
	UNUSED(segment);
	struct ARMCore* cpu = core->cpu;
	GBAPatch32(cpu, address, value, NULL);
}

#ifdef USE_DEBUGGERS
static bool _GBACoreSupportsDebuggerType(struct mCore* core, enum mDebuggerType type) {
	UNUSED(core);
	switch (type) {
	case DEBUGGER_CLI:
		return true;
#ifdef USE_GDB_STUB
	case DEBUGGER_GDB:
		return true;
#endif
	default:
		return false;
	}
}

static struct mDebuggerPlatform* _GBACoreDebuggerPlatform(struct mCore* core) {
	struct GBACore* gbacore = (struct GBACore*) core;
	if (!gbacore->debuggerPlatform) {
		gbacore->debuggerPlatform = ARMDebuggerPlatformCreate();
	}
	return gbacore->debuggerPlatform;
}

static struct CLIDebuggerSystem* _GBACoreCliDebuggerSystem(struct mCore* core) {
	return &GBACLIDebuggerCreate(core)->d;
}

static void _GBACoreAttachDebugger(struct mCore* core, struct mDebugger* debugger) {
	if (core->debugger) {
		GBADetachDebugger(core->board);
	}
	GBAAttachDebugger(core->board, debugger);
	core->debugger = debugger;
}

static void _GBACoreDetachDebugger(struct mCore* core) {
	GBADetachDebugger(core->board);
	core->debugger = NULL;
}

static void _GBACoreLoadSymbols(struct mCore* core, struct VFile* vf) {
	// TODO
}
#endif

static struct mCheatDevice* _GBACoreCheatDevice(struct mCore* core) {
	struct GBACore* gbacore = (struct GBACore*) core;
	if (!gbacore->cheatDevice) {
		gbacore->cheatDevice = GBACheatDeviceCreate();
		((struct ARMCore*) core->cpu)->components[CPU_COMPONENT_CHEAT_DEVICE] = &gbacore->cheatDevice->d;
		ARMHotplugAttach(core->cpu, CPU_COMPONENT_CHEAT_DEVICE);
		gbacore->cheatDevice->p = core;
	}
	return gbacore->cheatDevice;
}

static size_t _GBACoreSavedataClone(struct mCore* core, void** sram) {
	struct GBA* gba = core->board;
	size_t size = GBASavedataSize(&gba->memory.savedata);
	if (!size) {
		*sram = NULL;
		return 0;
	}
	*sram = malloc(size);
	struct VFile* vf = VFileFromMemory(*sram, size);
	if (!vf) {
		free(*sram);
		*sram = NULL;
		return 0;
	}
	bool success = GBASavedataClone(&gba->memory.savedata, vf);
	vf->close(vf);
	if (!success) {
		free(*sram);
		*sram = NULL;
		return 0;
	}
	return size;
}

static bool _GBACoreSavedataRestore(struct mCore* core, const void* sram, size_t size, bool writeback) {
	struct VFile* vf = VFileMemChunk(sram, size);
	if (!vf) {
		return false;
	}
	struct GBA* gba = core->board;
	bool success = true;
	if (writeback) {
		success = GBASavedataLoad(&gba->memory.savedata, vf);
		vf->close(vf);
	} else {
		GBASavedataMask(&gba->memory.savedata, vf, true);
	}
	return success;
}

static size_t _GBACoreListVideoLayers(const struct mCore* core, const struct mCoreChannelInfo** info) {
	UNUSED(core);
	*info = _GBAVideoLayers;
	return sizeof(_GBAVideoLayers) / sizeof(*_GBAVideoLayers);
}

static size_t _GBACoreListAudioChannels(const struct mCore* core, const struct mCoreChannelInfo** info) {
	UNUSED(core);
	*info = _GBAAudioChannels;
	return sizeof(_GBAAudioChannels) / sizeof(*_GBAAudioChannels);
}

static void _GBACoreEnableVideoLayer(struct mCore* core, size_t id, bool enable) {
	struct GBA* gba = core->board;
	switch (id) {
	case 0:
	case 1:
	case 2:
	case 3:
		gba->video.renderer->disableBG[id] = !enable;
		break;
	case 4:
		gba->video.renderer->disableOBJ = !enable;
		break;
	default:
		break;
	}
}

static void _GBACoreEnableAudioChannel(struct mCore* core, size_t id, bool enable) {
	struct GBA* gba = core->board;
	switch (id) {
	case 0:
	case 1:
	case 2:
	case 3:
		gba->audio.psg.forceDisableCh[id] = !enable;
		break;
	case 4:
		gba->audio.forceDisableChA = !enable;
	case 5:
		gba->audio.forceDisableChB = !enable;
		break;
	default:
		break;
	}
}

static void _GBACoreStartVideoLog(struct mCore* core, struct mVideoLogContext* context) {
	struct GBACore* gbacore = (struct GBACore*) core;
	struct GBA* gba = core->board;
	gbacore->logContext = context;

	struct GBASerializedState* state = mVideoLogContextInitialState(context, NULL);
	state->id = 0;
	state->cpu.gprs[ARM_PC] = BASE_WORKING_RAM;

	int channelId = mVideoLoggerAddChannel(context);
	gbacore->proxyRenderer.logger = malloc(sizeof(struct mVideoLogger));
	mVideoLoggerRendererCreate(gbacore->proxyRenderer.logger, false);
	mVideoLoggerAttachChannel(gbacore->proxyRenderer.logger, context, channelId);
	gbacore->proxyRenderer.logger->block = false;

	GBAVideoProxyRendererCreate(&gbacore->proxyRenderer, &gbacore->renderer.d);
	GBAVideoProxyRendererShim(&gba->video, &gbacore->proxyRenderer);
}

static void _GBACoreEndVideoLog(struct mCore* core) {
	struct GBACore* gbacore = (struct GBACore*) core;
	struct GBA* gba = core->board;
	GBAVideoProxyRendererUnshim(&gba->video, &gbacore->proxyRenderer);
	free(gbacore->proxyRenderer.logger);
	gbacore->proxyRenderer.logger = NULL;
}

struct mCore* GBACoreCreate(void) {
	struct GBACore* gbacore = malloc(sizeof(*gbacore));
	struct mCore* core = &gbacore->d;
	memset(&core->opts, 0, sizeof(core->opts));
	core->cpu = NULL;
	core->board = NULL;
	core->debugger = NULL;
	core->init = _GBACoreInit;
	core->deinit = _GBACoreDeinit;
	core->platform = _GBACorePlatform;
	core->setSync = _GBACoreSetSync;
	core->loadConfig = _GBACoreLoadConfig;
	core->desiredVideoDimensions = _GBACoreDesiredVideoDimensions;
	core->setVideoBuffer = _GBACoreSetVideoBuffer;
	core->getPixels = _GBACoreGetPixels;
	core->putPixels = _GBACorePutPixels;
	core->getAudioChannel = _GBACoreGetAudioChannel;
	core->setAudioBufferSize = _GBACoreSetAudioBufferSize;
	core->getAudioBufferSize = _GBACoreGetAudioBufferSize;
	core->addCoreCallbacks = _GBACoreAddCoreCallbacks;
	core->clearCoreCallbacks = _GBACoreClearCoreCallbacks;
	core->setAVStream = _GBACoreSetAVStream;
	core->isROM = GBAIsROM;
	core->loadROM = _GBACoreLoadROM;
	core->loadBIOS = _GBACoreLoadBIOS;
	core->loadSave = _GBACoreLoadSave;
	core->loadTemporarySave = _GBACoreLoadTemporarySave;
	core->loadPatch = _GBACoreLoadPatch;
	core->unloadROM = _GBACoreUnloadROM;
	core->checksum = _GBACoreChecksum;
	core->reset = _GBACoreReset;
	core->runFrame = _GBACoreRunFrame;
	core->runLoop = _GBACoreRunLoop;
	core->step = _GBACoreStep;
	core->stateSize = _GBACoreStateSize;
	core->loadState = _GBACoreLoadState;
	core->saveState = _GBACoreSaveState;
	core->setKeys = _GBACoreSetKeys;
	core->addKeys = _GBACoreAddKeys;
	core->clearKeys = _GBACoreClearKeys;
	core->frameCounter = _GBACoreFrameCounter;
	core->frameCycles = _GBACoreFrameCycles;
	core->frequency = _GBACoreFrequency;
	core->getGameTitle = _GBACoreGetGameTitle;
	core->getGameCode = _GBACoreGetGameCode;
	core->setPeripheral = _GBACoreSetPeripheral;
	core->busRead8 = _GBACoreBusRead8;
	core->busRead16 = _GBACoreBusRead16;
	core->busRead32 = _GBACoreBusRead32;
	core->busWrite8 = _GBACoreBusWrite8;
	core->busWrite16 = _GBACoreBusWrite16;
	core->busWrite32 = _GBACoreBusWrite32;
	core->rawRead8 = _GBACoreRawRead8;
	core->rawRead16 = _GBACoreRawRead16;
	core->rawRead32 = _GBACoreRawRead32;
	core->rawWrite8 = _GBACoreRawWrite8;
	core->rawWrite16 = _GBACoreRawWrite16;
	core->rawWrite32 = _GBACoreRawWrite32;
#ifdef USE_DEBUGGERS
	core->supportsDebuggerType = _GBACoreSupportsDebuggerType;
	core->debuggerPlatform = _GBACoreDebuggerPlatform;
	core->cliDebuggerSystem = _GBACoreCliDebuggerSystem;
	core->attachDebugger = _GBACoreAttachDebugger;
	core->detachDebugger = _GBACoreDetachDebugger;
	core->loadSymbols = _GBACoreLoadSymbols;
#endif
	core->cheatDevice = _GBACoreCheatDevice;
	core->savedataClone = _GBACoreSavedataClone;
	core->savedataRestore = _GBACoreSavedataRestore;
	core->listVideoLayers = _GBACoreListVideoLayers;
	core->listAudioChannels = _GBACoreListAudioChannels;
	core->enableVideoLayer = _GBACoreEnableVideoLayer;
	core->enableAudioChannel = _GBACoreEnableAudioChannel;
#ifndef MINIMAL_CORE
	core->startVideoLog = _GBACoreStartVideoLog;
	core->endVideoLog = _GBACoreEndVideoLog;
#endif
	return core;
}

#ifndef MINIMAL_CORE
static void _GBAVLPStartFrameCallback(void *context) {
	struct mCore* core = context;
	struct GBACore* gbacore = (struct GBACore*) core;
	struct GBA* gba = core->board;

	if (!mVideoLoggerRendererRun(gbacore->proxyRenderer.logger, true)) {
		GBAVideoProxyRendererUnshim(&gba->video, &gbacore->proxyRenderer);
		mVideoLogContextRewind(gbacore->logContext, core);
		GBAVideoProxyRendererShim(&gba->video, &gbacore->proxyRenderer);
	}
}

static bool _GBAVLPInit(struct mCore* core) {
	struct GBACore* gbacore = (struct GBACore*) core;
	if (!_GBACoreInit(core)) {
		return false;
	}
	gbacore->proxyRenderer.logger = malloc(sizeof(struct mVideoLogger));
	mVideoLoggerRendererCreate(gbacore->proxyRenderer.logger, true);
	GBAVideoProxyRendererCreate(&gbacore->proxyRenderer, NULL);
	memset(&gbacore->logCallbacks, 0, sizeof(gbacore->logCallbacks));
	gbacore->logCallbacks.videoFrameStarted = _GBAVLPStartFrameCallback;
	gbacore->logCallbacks.context = core;
	core->addCoreCallbacks(core, &gbacore->logCallbacks);
	return true;
}

static void _GBAVLPDeinit(struct mCore* core) {
	struct GBACore* gbacore = (struct GBACore*) core;
	if (gbacore->logContext) {
		mVideoLogContextDestroy(core, gbacore->logContext);
	}
	_GBACoreDeinit(core);
}

static void _GBAVLPReset(struct mCore* core) {
	struct GBACore* gbacore = (struct GBACore*) core;
	struct GBA* gba = (struct GBA*) core->board;
	if (gba->video.renderer == &gbacore->proxyRenderer.d) {
		GBAVideoProxyRendererUnshim(&gba->video, &gbacore->proxyRenderer);
	} else if (gbacore->renderer.outputBuffer) {
		struct GBAVideoRenderer* renderer = &gbacore->renderer.d;
		GBAVideoAssociateRenderer(&gba->video, renderer);
	}

	ARMReset(core->cpu);
	mVideoLogContextRewind(gbacore->logContext, core);
	GBAVideoProxyRendererShim(&gba->video, &gbacore->proxyRenderer);

	// Make sure CPU loop never spins
	GBAHalt(gba);
	gba->cpu->memory.store16(gba->cpu, BASE_IO | REG_IME, 0, NULL);
	gba->cpu->memory.store16(gba->cpu, BASE_IO | REG_IE, 0, NULL);
}

static bool _GBAVLPLoadROM(struct mCore* core, struct VFile* vf) {
	struct GBACore* gbacore = (struct GBACore*) core;
	gbacore->logContext = mVideoLogContextCreate(NULL);
	if (!mVideoLogContextLoad(gbacore->logContext, vf)) {
		mVideoLogContextDestroy(core, gbacore->logContext);
		gbacore->logContext = NULL;
		return false;
	}
	mVideoLoggerAttachChannel(gbacore->proxyRenderer.logger, gbacore->logContext, 0);
	return true;
}

static bool _GBAVLPLoadState(struct mCore* core, const void* state) {
	struct GBA* gba = (struct GBA*) core->board;

	gba->timing.root = NULL;
	gba->cpu->gprs[ARM_PC] = BASE_WORKING_RAM;
	gba->cpu->memory.setActiveRegion(gba->cpu, gba->cpu->gprs[ARM_PC]);

	// Make sure CPU loop never spins
	GBAHalt(gba);
	gba->cpu->memory.store16(gba->cpu, BASE_IO | REG_IME, 0, NULL);
	gba->cpu->memory.store16(gba->cpu, BASE_IO | REG_IE, 0, NULL);
	GBAVideoDeserialize(&gba->video, state);
	GBAIODeserialize(gba, state);
	GBAAudioReset(&gba->audio);

	return true;
}

static bool _returnTrue(struct VFile* vf) {
	UNUSED(vf);
	return true;
}

struct mCore* GBAVideoLogPlayerCreate(void) {
	struct mCore* core = GBACoreCreate();
	core->init = _GBAVLPInit;
	core->deinit = _GBAVLPDeinit;
	core->reset = _GBAVLPReset;
	core->loadROM = _GBAVLPLoadROM;
	core->loadState = _GBAVLPLoadState;
	core->isROM = _returnTrue;
	return core;
}
#else
struct mCore* GBAVideoLogPlayerCreate(void) {
	return false;
}
#endif<|MERGE_RESOLUTION|>--- conflicted
+++ resolved
@@ -24,12 +24,10 @@
 #include <mgba-util/patch.h>
 #include <mgba-util/vfs.h>
 
-<<<<<<< HEAD
 #ifndef MINIMAL_CORE
 #include <mgba/internal/gba/input.h>
 #endif
 
-=======
 const static struct mCoreChannelInfo _GBAVideoLayers[] = {
 	{ 0, "bg0", "Background 0", NULL },
 	{ 1, "bg1", "Background 1", NULL },
@@ -48,7 +46,6 @@
 };
 
 struct mVideoLogContext;
->>>>>>> d240272a
 struct GBACore {
 	struct mCore d;
 	struct GBAVideoSoftwareRenderer renderer;
