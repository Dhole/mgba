/* Copyright (c) 2013-2016 Jeffrey Pfau
 *
 * This Source Code Form is subject to the terms of the Mozilla Public
 * License, v. 2.0. If a copy of the MPL was not distributed with this
 * file, You can obtain one at http://mozilla.org/MPL/2.0/. */
#include <mgba/gba/core.h>

#include <mgba/core/core.h>
#include <mgba/core/log.h>
#include <mgba/internal/arm/debugger/debugger.h>
#include <mgba/internal/gba/cheats.h>
#include <mgba/internal/gba/gba.h>
#include <mgba/internal/gba/io.h>
#include <mgba/internal/gba/extra/cli.h>
#include <mgba/internal/gba/overrides.h>
#ifndef DISABLE_THREADING
#include <mgba/feature/thread-proxy.h>
#endif
#include <mgba/internal/gba/renderers/proxy.h>
#include <mgba/internal/gba/renderers/video-software.h>
#include <mgba/internal/gba/savedata.h>
#include <mgba/internal/gba/serialize.h>
#include <mgba-util/memory.h>
#include <mgba-util/patch.h>
#include <mgba-util/vfs.h>

<<<<<<< HEAD
#ifndef MINIMAL_CORE
#include <mgba/internal/gba/input.h>
#endif

const static struct mCoreChannelInfo _GBAVideoLayers[] = {
=======
static const struct mCoreChannelInfo _GBAVideoLayers[] = {
>>>>>>> c184bc63
	{ 0, "bg0", "Background 0", NULL },
	{ 1, "bg1", "Background 1", NULL },
	{ 2, "bg2", "Background 2", NULL },
	{ 3, "bg3", "Background 3", NULL },
	{ 4, "obj", "Objects", NULL },
};

static const struct mCoreChannelInfo _GBAAudioChannels[] = {
	{ 0, "ch1", "PSG Channel 1", "Square/Sweep" },
	{ 1, "ch2", "PSG Channel 2", "Square" },
	{ 2, "ch3", "PSG Channel 3", "PCM" },
	{ 3, "ch4", "PSG Channel 4", "Noise" },
	{ 4, "chA", "FIFO Channel A", NULL },
	{ 5, "chB", "FIFO Channel B", NULL },
};

static const struct mCoreMemoryBlock _GBAMemoryBlocks[] = {
	{ -1, "mem", "All", "All", 0, 0x10000000, 0x10000000, mCORE_MEMORY_VIRTUAL },
	{ REGION_BIOS, "bios", "BIOS", "BIOS (16kiB)", BASE_BIOS, SIZE_BIOS, SIZE_BIOS, mCORE_MEMORY_READ | mCORE_MEMORY_MAPPED },
	{ REGION_WORKING_RAM, "wram", "EWRAM", "Working RAM (256kiB)", BASE_WORKING_RAM, BASE_WORKING_RAM + SIZE_WORKING_RAM, SIZE_WORKING_RAM, mCORE_MEMORY_RW | mCORE_MEMORY_MAPPED },
	{ REGION_WORKING_IRAM, "iwram", "IWRAM", "Internal Working RAM (32kiB)", BASE_WORKING_IRAM, BASE_WORKING_IRAM + SIZE_WORKING_IRAM, SIZE_WORKING_IRAM, mCORE_MEMORY_RW | mCORE_MEMORY_MAPPED },
	{ REGION_IO, "io", "MMIO", "Memory-Mapped I/O", BASE_IO, BASE_IO + SIZE_IO, SIZE_IO, mCORE_MEMORY_RW | mCORE_MEMORY_MAPPED },
	{ REGION_PALETTE_RAM, "palette", "Palette", "Palette RAM (1kiB)", BASE_PALETTE_RAM, BASE_PALETTE_RAM + SIZE_PALETTE_RAM, SIZE_PALETTE_RAM, mCORE_MEMORY_RW | mCORE_MEMORY_MAPPED },
	{ REGION_VRAM, "vram", "VRAM", "Video RAM (96kiB)", BASE_VRAM, BASE_VRAM + SIZE_VRAM, SIZE_VRAM, mCORE_MEMORY_RW | mCORE_MEMORY_MAPPED },
	{ REGION_OAM, "oam", "OAM", "OBJ Attribute Memory (1kiB)", BASE_OAM, BASE_OAM + SIZE_OAM, SIZE_OAM, mCORE_MEMORY_RW | mCORE_MEMORY_MAPPED },
	{ REGION_CART0, "cart0", "ROM", "Game Pak (32MiB)", BASE_CART0, BASE_CART0 + SIZE_CART0, SIZE_CART0, mCORE_MEMORY_READ | mCORE_MEMORY_MAPPED },
	{ REGION_CART1, "cart1", "ROM WS1", "Game Pak (Waitstate 1)", BASE_CART1, BASE_CART1 + SIZE_CART1, SIZE_CART1, mCORE_MEMORY_READ | mCORE_MEMORY_MAPPED },
	{ REGION_CART2, "cart2", "ROM WS2", "Game Pak (Waitstate 2)", BASE_CART2, BASE_CART2 + SIZE_CART2, SIZE_CART2, mCORE_MEMORY_READ | mCORE_MEMORY_MAPPED },
};

static const struct mCoreMemoryBlock _GBAMemoryBlocksSRAM[] = {
	{ -1, "mem", "All", "All", 0, 0x10000000, 0x10000000, mCORE_MEMORY_VIRTUAL },
	{ REGION_BIOS, "bios", "BIOS", "BIOS (16kiB)", BASE_BIOS, SIZE_BIOS, SIZE_BIOS, mCORE_MEMORY_READ | mCORE_MEMORY_MAPPED },
	{ REGION_WORKING_RAM, "wram", "EWRAM", "Working RAM (256kiB)", BASE_WORKING_RAM, BASE_WORKING_RAM + SIZE_WORKING_RAM, SIZE_WORKING_RAM, mCORE_MEMORY_RW | mCORE_MEMORY_MAPPED },
	{ REGION_WORKING_IRAM, "iwram", "IWRAM", "Internal Working RAM (32kiB)", BASE_WORKING_IRAM, BASE_WORKING_IRAM + SIZE_WORKING_IRAM, SIZE_WORKING_IRAM, mCORE_MEMORY_RW | mCORE_MEMORY_MAPPED },
	{ REGION_IO, "io", "MMIO", "Memory-Mapped I/O", BASE_IO, BASE_IO + SIZE_IO, SIZE_IO, mCORE_MEMORY_RW | mCORE_MEMORY_MAPPED },
	{ REGION_PALETTE_RAM, "palette", "Palette", "Palette RAM (1kiB)", BASE_PALETTE_RAM, BASE_PALETTE_RAM + SIZE_PALETTE_RAM, SIZE_PALETTE_RAM, mCORE_MEMORY_RW | mCORE_MEMORY_MAPPED },
	{ REGION_VRAM, "vram", "VRAM", "Video RAM (96kiB)", BASE_VRAM, BASE_VRAM + SIZE_VRAM, SIZE_VRAM, mCORE_MEMORY_RW | mCORE_MEMORY_MAPPED },
	{ REGION_OAM, "oam", "OAM", "OBJ Attribute Memory (1kiB)", BASE_OAM, BASE_OAM + SIZE_OAM, SIZE_OAM, mCORE_MEMORY_RW | mCORE_MEMORY_MAPPED },
	{ REGION_CART0, "cart0", "ROM", "Game Pak (32MiB)", BASE_CART0, BASE_CART0 + SIZE_CART0, SIZE_CART0, mCORE_MEMORY_READ | mCORE_MEMORY_MAPPED },
	{ REGION_CART1, "cart1", "ROM WS1", "Game Pak (Waitstate 1)", BASE_CART1, BASE_CART1 + SIZE_CART1, SIZE_CART1, mCORE_MEMORY_READ | mCORE_MEMORY_MAPPED },
	{ REGION_CART2, "cart2", "ROM WS2", "Game Pak (Waitstate 2)", BASE_CART2, BASE_CART2 + SIZE_CART2, SIZE_CART2, mCORE_MEMORY_READ | mCORE_MEMORY_MAPPED },
	{ REGION_CART_SRAM, "sram", "SRAM", "Static RAM (64kiB)", BASE_CART_SRAM, BASE_CART_SRAM + SIZE_CART_SRAM, SIZE_CART_SRAM, true },
};

static const struct mCoreMemoryBlock _GBAMemoryBlocksFlash512[] = {
	{ -1, "mem", "All", "All", 0, 0x10000000, 0x10000000, mCORE_MEMORY_VIRTUAL },
	{ REGION_BIOS, "bios", "BIOS", "BIOS (16kiB)", BASE_BIOS, SIZE_BIOS, SIZE_BIOS, mCORE_MEMORY_READ | mCORE_MEMORY_MAPPED },
	{ REGION_WORKING_RAM, "wram", "EWRAM", "Working RAM (256kiB)", BASE_WORKING_RAM, BASE_WORKING_RAM + SIZE_WORKING_RAM, SIZE_WORKING_RAM, mCORE_MEMORY_RW | mCORE_MEMORY_MAPPED },
	{ REGION_WORKING_IRAM, "iwram", "IWRAM", "Internal Working RAM (32kiB)", BASE_WORKING_IRAM, BASE_WORKING_IRAM + SIZE_WORKING_IRAM, SIZE_WORKING_IRAM, mCORE_MEMORY_RW | mCORE_MEMORY_MAPPED },
	{ REGION_IO, "io", "MMIO", "Memory-Mapped I/O", BASE_IO, BASE_IO + SIZE_IO, SIZE_IO, mCORE_MEMORY_RW | mCORE_MEMORY_MAPPED },
	{ REGION_PALETTE_RAM, "palette", "Palette", "Palette RAM (1kiB)", BASE_PALETTE_RAM, BASE_PALETTE_RAM + SIZE_PALETTE_RAM, SIZE_PALETTE_RAM, mCORE_MEMORY_RW | mCORE_MEMORY_MAPPED },
	{ REGION_VRAM, "vram", "VRAM", "Video RAM (96kiB)", BASE_VRAM, BASE_VRAM + SIZE_VRAM, SIZE_VRAM, mCORE_MEMORY_RW | mCORE_MEMORY_MAPPED },
	{ REGION_OAM, "oam", "OAM", "OBJ Attribute Memory (1kiB)", BASE_OAM, BASE_OAM + SIZE_OAM, SIZE_OAM, mCORE_MEMORY_RW | mCORE_MEMORY_MAPPED },
	{ REGION_CART0, "cart0", "ROM", "Game Pak (32MiB)", BASE_CART0, BASE_CART0 + SIZE_CART0, SIZE_CART0, mCORE_MEMORY_READ | mCORE_MEMORY_MAPPED },
	{ REGION_CART1, "cart1", "ROM WS1", "Game Pak (Waitstate 1)", BASE_CART1, BASE_CART1 + SIZE_CART1, SIZE_CART1, mCORE_MEMORY_READ | mCORE_MEMORY_MAPPED },
	{ REGION_CART2, "cart2", "ROM WS2", "Game Pak (Waitstate 2)", BASE_CART2, BASE_CART2 + SIZE_CART2, SIZE_CART2, mCORE_MEMORY_READ | mCORE_MEMORY_MAPPED },
	{ REGION_CART_SRAM, "sram", "Flash", "Flash Memory (64kiB)", BASE_CART_SRAM, BASE_CART_SRAM + SIZE_CART_FLASH512, SIZE_CART_FLASH512, mCORE_MEMORY_RW | mCORE_MEMORY_MAPPED },
};

static const struct mCoreMemoryBlock _GBAMemoryBlocksFlash1M[] = {
	{ -1, "mem", "All", "All", 0, 0x10000000, 0x10000000, mCORE_MEMORY_VIRTUAL },
	{ REGION_BIOS, "bios", "BIOS", "BIOS (16kiB)", BASE_BIOS, SIZE_BIOS, SIZE_BIOS, mCORE_MEMORY_READ | mCORE_MEMORY_MAPPED },
	{ REGION_WORKING_RAM, "wram", "EWRAM", "Working RAM (256kiB)", BASE_WORKING_RAM, BASE_WORKING_RAM + SIZE_WORKING_RAM, SIZE_WORKING_RAM, mCORE_MEMORY_RW | mCORE_MEMORY_MAPPED },
	{ REGION_WORKING_IRAM, "iwram", "IWRAM", "Internal Working RAM (32kiB)", BASE_WORKING_IRAM, BASE_WORKING_IRAM + SIZE_WORKING_IRAM, SIZE_WORKING_IRAM, mCORE_MEMORY_RW | mCORE_MEMORY_MAPPED },
	{ REGION_IO, "io", "MMIO", "Memory-Mapped I/O", BASE_IO, BASE_IO + SIZE_IO, SIZE_IO, mCORE_MEMORY_RW | mCORE_MEMORY_MAPPED },
	{ REGION_PALETTE_RAM, "palette", "Palette", "Palette RAM (1kiB)", BASE_PALETTE_RAM, BASE_PALETTE_RAM + SIZE_PALETTE_RAM, SIZE_PALETTE_RAM, mCORE_MEMORY_RW | mCORE_MEMORY_MAPPED },
	{ REGION_VRAM, "vram", "VRAM", "Video RAM (96kiB)", BASE_VRAM, BASE_VRAM + SIZE_VRAM, SIZE_VRAM, mCORE_MEMORY_RW | mCORE_MEMORY_MAPPED },
	{ REGION_OAM, "oam", "OAM", "OBJ Attribute Memory (1kiB)", BASE_OAM, BASE_OAM + SIZE_OAM, SIZE_OAM, mCORE_MEMORY_RW | mCORE_MEMORY_MAPPED },
	{ REGION_CART0, "cart0", "ROM", "Game Pak (32MiB)", BASE_CART0, BASE_CART0 + SIZE_CART0, SIZE_CART0, mCORE_MEMORY_READ | mCORE_MEMORY_MAPPED },
	{ REGION_CART1, "cart1", "ROM WS1", "Game Pak (Waitstate 1)", BASE_CART1, BASE_CART1 + SIZE_CART1, SIZE_CART1, mCORE_MEMORY_READ | mCORE_MEMORY_MAPPED },
	{ REGION_CART2, "cart2", "ROM WS2", "Game Pak (Waitstate 2)", BASE_CART2, BASE_CART2 + SIZE_CART2, SIZE_CART2, mCORE_MEMORY_READ | mCORE_MEMORY_MAPPED },
	{ REGION_CART_SRAM, "sram", "Flash", "Flash Memory (64kiB)", BASE_CART_SRAM, BASE_CART_SRAM + SIZE_CART_FLASH512, SIZE_CART_FLASH1M, mCORE_MEMORY_RW | mCORE_MEMORY_MAPPED, 1 },
};

static const struct mCoreMemoryBlock _GBAMemoryBlocksEEPROM[] = {
	{ -1, "mem", "All", "All", 0, 0x10000000, 0x10000000, mCORE_MEMORY_VIRTUAL },
	{ REGION_BIOS, "bios", "BIOS", "BIOS (16kiB)", BASE_BIOS, SIZE_BIOS, SIZE_BIOS, mCORE_MEMORY_READ | mCORE_MEMORY_MAPPED },
	{ REGION_WORKING_RAM, "wram", "EWRAM", "Working RAM (256kiB)", BASE_WORKING_RAM, BASE_WORKING_RAM + SIZE_WORKING_RAM, SIZE_WORKING_RAM, mCORE_MEMORY_RW | mCORE_MEMORY_MAPPED },
	{ REGION_WORKING_IRAM, "iwram", "IWRAM", "Internal Working RAM (32kiB)", BASE_WORKING_IRAM, BASE_WORKING_IRAM + SIZE_WORKING_IRAM, SIZE_WORKING_IRAM, mCORE_MEMORY_RW | mCORE_MEMORY_MAPPED },
	{ REGION_IO, "io", "MMIO", "Memory-Mapped I/O", BASE_IO, BASE_IO + SIZE_IO, SIZE_IO, mCORE_MEMORY_RW | mCORE_MEMORY_MAPPED },
	{ REGION_PALETTE_RAM, "palette", "Palette", "Palette RAM (1kiB)", BASE_PALETTE_RAM, BASE_PALETTE_RAM + SIZE_PALETTE_RAM, SIZE_PALETTE_RAM, mCORE_MEMORY_RW | mCORE_MEMORY_MAPPED },
	{ REGION_VRAM, "vram", "VRAM", "Video RAM (96kiB)", BASE_VRAM, BASE_VRAM + SIZE_VRAM, SIZE_VRAM, mCORE_MEMORY_RW | mCORE_MEMORY_MAPPED },
	{ REGION_OAM, "oam", "OAM", "OBJ Attribute Memory (1kiB)", BASE_OAM, BASE_OAM + SIZE_OAM, SIZE_OAM, mCORE_MEMORY_RW | mCORE_MEMORY_MAPPED },
	{ REGION_CART0, "cart0", "ROM", "Game Pak (32MiB)", BASE_CART0, BASE_CART0 + SIZE_CART0, SIZE_CART0, mCORE_MEMORY_READ | mCORE_MEMORY_MAPPED },
	{ REGION_CART1, "cart1", "ROM WS1", "Game Pak (Waitstate 1)", BASE_CART1, BASE_CART1 + SIZE_CART1, SIZE_CART1, mCORE_MEMORY_READ | mCORE_MEMORY_MAPPED },
	{ REGION_CART2, "cart2", "ROM WS2", "Game Pak (Waitstate 2)", BASE_CART2, BASE_CART2 + SIZE_CART2, SIZE_CART2, mCORE_MEMORY_READ | mCORE_MEMORY_MAPPED },
	{ REGION_CART_SRAM_MIRROR, "eeprom", "EEPROM", "EEPROM (8kiB)", 0, SIZE_CART_EEPROM, SIZE_CART_EEPROM, mCORE_MEMORY_RW },
};

struct mVideoLogContext;
struct GBACore {
	struct mCore d;
	struct GBAVideoSoftwareRenderer renderer;
	struct GBAVideoProxyRenderer proxyRenderer;
	struct mVideoLogContext* logContext;
	struct mCoreCallbacks logCallbacks;
#ifndef DISABLE_THREADING
	struct mVideoThreadProxy threadProxy;
	int threadedVideo;
#endif
	int keys;
	struct mCPUComponent* components[CPU_COMPONENT_MAX];
	const struct Configuration* overrides;
	struct mDebuggerPlatform* debuggerPlatform;
	struct mCheatDevice* cheatDevice;
};

static bool _GBACoreInit(struct mCore* core) {
	struct GBACore* gbacore = (struct GBACore*) core;

	struct ARMCore* cpu = anonymousMemoryMap(sizeof(struct ARMCore));
	struct GBA* gba = anonymousMemoryMap(sizeof(struct GBA));
	if (!cpu || !gba) {
		free(cpu);
		free(gba);
		return false;
	}
	core->cpu = cpu;
	core->board = gba;
	core->debugger = NULL;
	core->symbolTable = NULL;
	gbacore->overrides = NULL;
	gbacore->debuggerPlatform = NULL;
	gbacore->cheatDevice = NULL;
	gbacore->logContext = NULL;

	GBACreate(gba);
	// TODO: Restore cheats
	memset(gbacore->components, 0, sizeof(gbacore->components));
	ARMSetComponents(cpu, &gba->d, CPU_COMPONENT_MAX, gbacore->components);
	ARMInit(cpu);
	mRTCGenericSourceInit(&core->rtc, core);
	gba->rtcSource = &core->rtc.d;

	GBAVideoSoftwareRendererCreate(&gbacore->renderer);
	gbacore->renderer.outputBuffer = NULL;

#ifndef DISABLE_THREADING
	gbacore->threadedVideo = false;
	mVideoThreadProxyCreate(&gbacore->threadProxy);
#endif
	gbacore->proxyRenderer.logger = NULL;

	gbacore->keys = 0;
	gba->keySource = &gbacore->keys;

#if !defined(MINIMAL_CORE) || MINIMAL_CORE < 2
	mDirectorySetInit(&core->dirs);
#endif

#ifndef MINIMAL_CORE
	core->inputInfo = &GBAInputInfo;
#endif
	
	return true;
}

static void _GBACoreDeinit(struct mCore* core) {
	ARMDeinit(core->cpu);
	GBADestroy(core->board);
	mappedMemoryFree(core->cpu, sizeof(struct ARMCore));
	mappedMemoryFree(core->board, sizeof(struct GBA));
#if !defined(MINIMAL_CORE) || MINIMAL_CORE < 2
	mDirectorySetDeinit(&core->dirs);
#endif

	struct GBACore* gbacore = (struct GBACore*) core;
	free(gbacore->debuggerPlatform);
	if (gbacore->cheatDevice) {
		mCheatDeviceDestroy(gbacore->cheatDevice);
	}
	free(gbacore->cheatDevice);
	mCoreConfigFreeOpts(&core->opts);
	free(core);
}

static enum mPlatform _GBACorePlatform(const struct mCore* core) {
	UNUSED(core);
	return PLATFORM_GBA;
}

static void _GBACoreSetSync(struct mCore* core, struct mCoreSync* sync) {
	struct GBA* gba = core->board;
	gba->sync = sync;
}

static void _GBACoreLoadConfig(struct mCore* core, const struct mCoreConfig* config) {
	struct GBA* gba = core->board;
	if (core->opts.mute) {
		gba->audio.masterVolume = 0;
	} else {
		gba->audio.masterVolume = core->opts.volume;
	}
	gba->video.frameskip = core->opts.frameskip;

#if !defined(MINIMAL_CORE) || MINIMAL_CORE < 2
	struct GBACore* gbacore = (struct GBACore*) core;
	gbacore->overrides = mCoreConfigGetOverridesConst(config);
#endif

	const char* idleOptimization = mCoreConfigGetValue(config, "idleOptimization");
	if (idleOptimization) {
		if (strcasecmp(idleOptimization, "ignore") == 0) {
			gba->idleOptimization = IDLE_LOOP_IGNORE;
		} else if (strcasecmp(idleOptimization, "remove") == 0) {
			gba->idleOptimization = IDLE_LOOP_REMOVE;
		} else if (strcasecmp(idleOptimization, "detect") == 0) {
			if (gba->idleLoop == IDLE_LOOP_NONE) {
				gba->idleOptimization = IDLE_LOOP_DETECT;
			} else {
				gba->idleOptimization = IDLE_LOOP_REMOVE;
			}
		}
	}

	mCoreConfigCopyValue(&core->config, config, "gba.bios");

#ifndef DISABLE_THREADING
	mCoreConfigGetIntValue(config, "threadedVideo", &gbacore->threadedVideo);
#endif
}

static void _GBACoreDesiredVideoDimensions(struct mCore* core, unsigned* width, unsigned* height) {
	UNUSED(core);
	*width = VIDEO_HORIZONTAL_PIXELS;
	*height = VIDEO_VERTICAL_PIXELS;
}

static void _GBACoreSetVideoBuffer(struct mCore* core, color_t* buffer, size_t stride) {
	struct GBACore* gbacore = (struct GBACore*) core;
	gbacore->renderer.outputBuffer = buffer;
	gbacore->renderer.outputBufferStride = stride;
}

static void _GBACoreGetPixels(struct mCore* core, const void** buffer, size_t* stride) {
	struct GBACore* gbacore = (struct GBACore*) core;
	gbacore->renderer.d.getPixels(&gbacore->renderer.d, stride, buffer);
}

static void _GBACorePutPixels(struct mCore* core, const void* buffer, size_t stride) {
	struct GBACore* gbacore = (struct GBACore*) core;
	gbacore->renderer.d.putPixels(&gbacore->renderer.d, stride, buffer);
}

static struct blip_t* _GBACoreGetAudioChannel(struct mCore* core, int ch) {
	struct GBA* gba = core->board;
	switch (ch) {
	case 0:
		return gba->audio.psg.left;
	case 1:
		return gba->audio.psg.right;
	default:
		return NULL;
	}
}

static void _GBACoreSetAudioBufferSize(struct mCore* core, size_t samples) {
	struct GBA* gba = core->board;
	GBAAudioResizeBuffer(&gba->audio, samples);
}

static size_t _GBACoreGetAudioBufferSize(struct mCore* core) {
	struct GBA* gba = core->board;
	return gba->audio.samples;
}

static void _GBACoreAddCoreCallbacks(struct mCore* core, struct mCoreCallbacks* coreCallbacks) {
	struct GBA* gba = core->board;
	*mCoreCallbacksListAppend(&gba->coreCallbacks) = *coreCallbacks;
}

static void _GBACoreClearCoreCallbacks(struct mCore* core) {
	struct GBA* gba = core->board;
	mCoreCallbacksListClear(&gba->coreCallbacks);
}

static void _GBACoreSetAVStream(struct mCore* core, struct mAVStream* stream) {
	struct GBA* gba = core->board;
	gba->stream = stream;
	if (stream && stream->videoDimensionsChanged) {
		stream->videoDimensionsChanged(stream, VIDEO_HORIZONTAL_PIXELS, VIDEO_VERTICAL_PIXELS);
	}
}

static bool _GBACoreLoadROM(struct mCore* core, struct VFile* vf) {
	if (GBAIsMB(vf)) {
		return GBALoadMB(core->board, vf);
	}
	return GBALoadROM(core->board, vf);
}

static bool _GBACoreLoadBIOS(struct mCore* core, struct VFile* vf, int type) {
	UNUSED(type);
	if (!GBAIsBIOS(vf)) {
		return false;
	}
	GBALoadBIOS(core->board, vf);
	return true;
}

static bool _GBACoreLoadSave(struct mCore* core, struct VFile* vf) {
	return GBALoadSave(core->board, vf);
}

static bool _GBACoreLoadTemporarySave(struct mCore* core, struct VFile* vf) {
	struct GBA* gba = core->board;
	GBASavedataMask(&gba->memory.savedata, vf, false);
	return true; // TODO: Return a real value
}

static bool _GBACoreLoadPatch(struct mCore* core, struct VFile* vf) {
	if (!vf) {
		return false;
	}
	struct Patch patch;
	if (!loadPatch(vf, &patch)) {
		return false;
	}
	GBAApplyPatch(core->board, &patch);
	return true;
}

static void _GBACoreUnloadROM(struct mCore* core) {
	struct GBACore* gbacore = (struct GBACore*) core;
	struct ARMCore* cpu = core->cpu;
	if (gbacore->cheatDevice) {
		ARMHotplugDetach(cpu, CPU_COMPONENT_CHEAT_DEVICE);
		cpu->components[CPU_COMPONENT_CHEAT_DEVICE] = NULL;
		mCheatDeviceDestroy(gbacore->cheatDevice);
		gbacore->cheatDevice = NULL;
	}
	return GBAUnloadROM(core->board);
}

static void _GBACoreChecksum(const struct mCore* core, void* data, enum mCoreChecksumType type) {
	struct GBA* gba = (struct GBA*) core->board;
	switch (type) {
	case CHECKSUM_CRC32:
		memcpy(data, &gba->romCrc32, sizeof(gba->romCrc32));
		break;
	}
	return;
}

static void _GBACoreReset(struct mCore* core) {
	struct GBACore* gbacore = (struct GBACore*) core;
	struct GBA* gba = (struct GBA*) core->board;
	if (gbacore->renderer.outputBuffer) {
		struct GBAVideoRenderer* renderer = &gbacore->renderer.d;
#ifndef DISABLE_THREADING
		if (gbacore->threadedVideo) {
			gbacore->proxyRenderer.logger = &gbacore->threadProxy.d;
			GBAVideoProxyRendererCreate(&gbacore->proxyRenderer, renderer);
			renderer = &gbacore->proxyRenderer.d;
		}
#endif
		GBAVideoAssociateRenderer(&gba->video, renderer);
	}

	struct GBACartridgeOverride override;
	const struct GBACartridge* cart = (const struct GBACartridge*) gba->memory.rom;
	if (cart) {
		memcpy(override.id, &cart->id, sizeof(override.id));
		if (GBAOverrideFind(gbacore->overrides, &override)) {
			GBAOverrideApply(gba, &override);
		}
	}

#if !defined(MINIMAL_CORE) || MINIMAL_CORE < 2
	if (!gba->biosVf && core->opts.useBios) {
		struct VFile* bios = NULL;
		bool found = false;
		if (core->opts.bios) {
			bios = VFileOpen(core->opts.bios, O_RDONLY);
			if (bios && GBAIsBIOS(bios)) {
				found = true;
			} else if (bios) {
				bios->close(bios);
				bios = NULL;
			}
		}
		if (!found) {
			const char* configPath = mCoreConfigGetValue(&core->config, "gba.bios");
			if (configPath) {
				bios = VFileOpen(configPath, O_RDONLY);
			}
			if (bios && GBAIsBIOS(bios)) {
				found = true;
			} else if (bios) {
				bios->close(bios);
				bios = NULL;
			}
		}
		if (!found) {
			char path[PATH_MAX];
			mCoreConfigDirectory(path, PATH_MAX);
			strncat(path, PATH_SEP "gba_bios.bin", PATH_MAX - strlen(path));
			bios = VFileOpen(path, O_RDONLY);
			if (bios && GBAIsBIOS(bios)) {
				found = true;
			} else if (bios) {
				bios->close(bios);
				bios = NULL;
			}
		}
		if (bios) {
			GBALoadBIOS(gba, bios);
		}
	}
#endif

	ARMReset(core->cpu);
	if (core->opts.skipBios && gba->isPristine) {
		GBASkipBIOS(core->board);
	}
}

static void _GBACoreRunFrame(struct mCore* core) {
	struct GBA* gba = core->board;
	int32_t frameCounter = gba->video.frameCounter;
	while (gba->video.frameCounter == frameCounter) {
		ARMRunLoop(core->cpu);
	}
}

static void _GBACoreRunLoop(struct mCore* core) {
	ARMRunLoop(core->cpu);
}

static void _GBACoreStep(struct mCore* core) {
	ARMRun(core->cpu);
}

static size_t _GBACoreStateSize(struct mCore* core) {
	UNUSED(core);
	return sizeof(struct GBASerializedState);
}

static bool _GBACoreLoadState(struct mCore* core, const void* state) {
	return GBADeserialize(core->board, state);
}

static bool _GBACoreSaveState(struct mCore* core, void* state) {
	GBASerialize(core->board, state);
	return true;
}

static void _GBACoreSetKeys(struct mCore* core, uint32_t keys) {
	struct GBACore* gbacore = (struct GBACore*) core;
	gbacore->keys = keys;
	GBATestKeypadIRQ(core->board);
}

static void _GBACoreAddKeys(struct mCore* core, uint32_t keys) {
	struct GBACore* gbacore = (struct GBACore*) core;
	gbacore->keys |= keys;
	GBATestKeypadIRQ(core->board);
}

static void _GBACoreClearKeys(struct mCore* core, uint32_t keys) {
	struct GBACore* gbacore = (struct GBACore*) core;
	gbacore->keys &= ~keys;
	GBATestKeypadIRQ(core->board);
}

static int32_t _GBACoreFrameCounter(const struct mCore* core) {
	const struct GBA* gba = core->board;
	return gba->video.frameCounter;
}

static int32_t _GBACoreFrameCycles(const struct mCore* core) {
	UNUSED(core);
	return VIDEO_TOTAL_LENGTH;
}

static int32_t _GBACoreFrequency(const struct mCore* core) {
	UNUSED(core);
	return GBA_ARM7TDMI_FREQUENCY;
}

static void _GBACoreGetGameTitle(const struct mCore* core, char* title) {
	GBAGetGameTitle(core->board, title);
}

static void _GBACoreGetGameCode(const struct mCore* core, char* title) {
	GBAGetGameCode(core->board, title);
}

static void _GBACoreSetPeripheral(struct mCore* core, int type, void* periph) {
	struct GBA* gba = core->board;
	switch (type) {
	case mPERIPH_ROTATION:
		gba->rotationSource = periph;
		break;
	case mPERIPH_RUMBLE:
		gba->rumble = periph;
		break;
	case mPERIPH_GBA_LUMINANCE:
		gba->luminanceSource = periph;
		break;
	default:
		return;
	}
}

static uint32_t _GBACoreBusRead8(struct mCore* core, uint32_t address) {
	struct ARMCore* cpu = core->cpu;
	return cpu->memory.load8(cpu, address, 0);
}

static uint32_t _GBACoreBusRead16(struct mCore* core, uint32_t address) {
	struct ARMCore* cpu = core->cpu;
	return cpu->memory.load16(cpu, address, 0);

}

static uint32_t _GBACoreBusRead32(struct mCore* core, uint32_t address) {
	struct ARMCore* cpu = core->cpu;
	return cpu->memory.load32(cpu, address, 0);
}

static void _GBACoreBusWrite8(struct mCore* core, uint32_t address, uint8_t value) {
	struct ARMCore* cpu = core->cpu;
	cpu->memory.store8(cpu, address, value, 0);
}

static void _GBACoreBusWrite16(struct mCore* core, uint32_t address, uint16_t value) {
	struct ARMCore* cpu = core->cpu;
	cpu->memory.store16(cpu, address, value, 0);
}

static void _GBACoreBusWrite32(struct mCore* core, uint32_t address, uint32_t value) {
	struct ARMCore* cpu = core->cpu;
	cpu->memory.store32(cpu, address, value, 0);
}

static uint32_t _GBACoreRawRead8(struct mCore* core, uint32_t address, int segment) {
	UNUSED(segment);
	struct ARMCore* cpu = core->cpu;
	return GBAView8(cpu, address);
}

static uint32_t _GBACoreRawRead16(struct mCore* core, uint32_t address, int segment) {
	UNUSED(segment);
	struct ARMCore* cpu = core->cpu;
	return GBAView16(cpu, address);
}

static uint32_t _GBACoreRawRead32(struct mCore* core, uint32_t address, int segment) {
	UNUSED(segment);
	struct ARMCore* cpu = core->cpu;
	return GBAView32(cpu, address);
}

static void _GBACoreRawWrite8(struct mCore* core, uint32_t address, int segment, uint8_t value) {
	UNUSED(segment);
	struct ARMCore* cpu = core->cpu;
	GBAPatch8(cpu, address, value, NULL);
}

static void _GBACoreRawWrite16(struct mCore* core, uint32_t address, int segment, uint16_t value) {
	UNUSED(segment);
	struct ARMCore* cpu = core->cpu;
	GBAPatch16(cpu, address, value, NULL);
}

static void _GBACoreRawWrite32(struct mCore* core, uint32_t address, int segment, uint32_t value) {
	UNUSED(segment);
	struct ARMCore* cpu = core->cpu;
	GBAPatch32(cpu, address, value, NULL);
}

size_t _GBAListMemoryBlocks(const struct mCore* core, const struct mCoreMemoryBlock** blocks) {
	const struct GBA* gba = core->board;
	switch (gba->memory.savedata.type) {
	case SAVEDATA_SRAM:
		*blocks = _GBAMemoryBlocksSRAM;
		return sizeof(_GBAMemoryBlocksSRAM) / sizeof(*_GBAMemoryBlocksSRAM);
	case SAVEDATA_FLASH512:
		*blocks = _GBAMemoryBlocksFlash512;
		return sizeof(_GBAMemoryBlocksFlash512) / sizeof(*_GBAMemoryBlocksFlash512);
	case SAVEDATA_FLASH1M:
		*blocks = _GBAMemoryBlocksFlash1M;
		return sizeof(_GBAMemoryBlocksFlash1M) / sizeof(*_GBAMemoryBlocksFlash1M);
	case SAVEDATA_EEPROM:
		*blocks = _GBAMemoryBlocksEEPROM;
		return sizeof(_GBAMemoryBlocksEEPROM) / sizeof(*_GBAMemoryBlocksEEPROM);
	default:
		*blocks = _GBAMemoryBlocks;
		return sizeof(_GBAMemoryBlocks) / sizeof(*_GBAMemoryBlocks);
	}
}

void* _GBAGetMemoryBlock(struct mCore* core, size_t id, size_t* sizeOut) {
	struct GBA* gba = core->board;
	switch (id) {
	default:
		return NULL;
	case REGION_BIOS:
		*sizeOut = SIZE_BIOS;
		return gba->memory.bios;
	case REGION_WORKING_RAM:
		*sizeOut = SIZE_WORKING_RAM;
		return gba->memory.wram;
	case REGION_WORKING_IRAM:
		*sizeOut = SIZE_WORKING_IRAM;
		return gba->memory.iwram;
	case REGION_PALETTE_RAM:
		*sizeOut = SIZE_PALETTE_RAM;
		return gba->video.palette;
	case REGION_VRAM:
		*sizeOut = SIZE_VRAM;
		return gba->video.vram;
	case REGION_OAM:
		*sizeOut = SIZE_OAM;
		return gba->video.oam.raw;
	case REGION_CART0:
	case REGION_CART1:
	case REGION_CART2:
		*sizeOut = gba->memory.romSize;
		return gba->memory.rom;
	case REGION_CART_SRAM:
		if (gba->memory.savedata.type == SAVEDATA_FLASH1M) {
			*sizeOut = SIZE_CART_FLASH1M;
			return gba->memory.savedata.currentBank;
		}
		// Fall through
	case REGION_CART_SRAM_MIRROR:
		*sizeOut = GBASavedataSize(&gba->memory.savedata);
		return gba->memory.savedata.data;
	}
}

#ifdef USE_DEBUGGERS
static bool _GBACoreSupportsDebuggerType(struct mCore* core, enum mDebuggerType type) {
	UNUSED(core);
	switch (type) {
	case DEBUGGER_CLI:
		return true;
#ifdef USE_GDB_STUB
	case DEBUGGER_GDB:
		return true;
#endif
	default:
		return false;
	}
}

static struct mDebuggerPlatform* _GBACoreDebuggerPlatform(struct mCore* core) {
	struct GBACore* gbacore = (struct GBACore*) core;
	if (!gbacore->debuggerPlatform) {
		gbacore->debuggerPlatform = ARMDebuggerPlatformCreate();
	}
	return gbacore->debuggerPlatform;
}

static struct CLIDebuggerSystem* _GBACoreCliDebuggerSystem(struct mCore* core) {
	return &GBACLIDebuggerCreate(core)->d;
}

static void _GBACoreAttachDebugger(struct mCore* core, struct mDebugger* debugger) {
	if (core->debugger) {
		GBADetachDebugger(core->board);
	}
	GBAAttachDebugger(core->board, debugger);
	core->debugger = debugger;
}

static void _GBACoreDetachDebugger(struct mCore* core) {
	GBADetachDebugger(core->board);
	core->debugger = NULL;
}

static void _GBACoreLoadSymbols(struct mCore* core, struct VFile* vf) {
	// TODO
}
#endif

static struct mCheatDevice* _GBACoreCheatDevice(struct mCore* core) {
	struct GBACore* gbacore = (struct GBACore*) core;
	if (!gbacore->cheatDevice) {
		gbacore->cheatDevice = GBACheatDeviceCreate();
		((struct ARMCore*) core->cpu)->components[CPU_COMPONENT_CHEAT_DEVICE] = &gbacore->cheatDevice->d;
		ARMHotplugAttach(core->cpu, CPU_COMPONENT_CHEAT_DEVICE);
		gbacore->cheatDevice->p = core;
	}
	return gbacore->cheatDevice;
}

static size_t _GBACoreSavedataClone(struct mCore* core, void** sram) {
	struct GBA* gba = core->board;
	size_t size = GBASavedataSize(&gba->memory.savedata);
	if (!size) {
		*sram = NULL;
		return 0;
	}
	*sram = malloc(size);
	struct VFile* vf = VFileFromMemory(*sram, size);
	if (!vf) {
		free(*sram);
		*sram = NULL;
		return 0;
	}
	bool success = GBASavedataClone(&gba->memory.savedata, vf);
	vf->close(vf);
	if (!success) {
		free(*sram);
		*sram = NULL;
		return 0;
	}
	return size;
}

static bool _GBACoreSavedataRestore(struct mCore* core, const void* sram, size_t size, bool writeback) {
	struct VFile* vf = VFileMemChunk(sram, size);
	if (!vf) {
		return false;
	}
	struct GBA* gba = core->board;
	bool success = true;
	if (writeback) {
		success = GBASavedataLoad(&gba->memory.savedata, vf);
		vf->close(vf);
	} else {
		GBASavedataMask(&gba->memory.savedata, vf, true);
	}
	return success;
}

static size_t _GBACoreListVideoLayers(const struct mCore* core, const struct mCoreChannelInfo** info) {
	UNUSED(core);
	*info = _GBAVideoLayers;
	return sizeof(_GBAVideoLayers) / sizeof(*_GBAVideoLayers);
}

static size_t _GBACoreListAudioChannels(const struct mCore* core, const struct mCoreChannelInfo** info) {
	UNUSED(core);
	*info = _GBAAudioChannels;
	return sizeof(_GBAAudioChannels) / sizeof(*_GBAAudioChannels);
}

static void _GBACoreEnableVideoLayer(struct mCore* core, size_t id, bool enable) {
	struct GBA* gba = core->board;
	switch (id) {
	case 0:
	case 1:
	case 2:
	case 3:
		gba->video.renderer->disableBG[id] = !enable;
		break;
	case 4:
		gba->video.renderer->disableOBJ = !enable;
		break;
	default:
		break;
	}
}

static void _GBACoreEnableAudioChannel(struct mCore* core, size_t id, bool enable) {
	struct GBA* gba = core->board;
	switch (id) {
	case 0:
	case 1:
	case 2:
	case 3:
		gba->audio.psg.forceDisableCh[id] = !enable;
		break;
	case 4:
		gba->audio.forceDisableChA = !enable;
	case 5:
		gba->audio.forceDisableChB = !enable;
		break;
	default:
		break;
	}
}

static void _GBACoreStartVideoLog(struct mCore* core, struct mVideoLogContext* context) {
	struct GBACore* gbacore = (struct GBACore*) core;
	struct GBA* gba = core->board;
	gbacore->logContext = context;

	struct GBASerializedState* state = mVideoLogContextInitialState(context, NULL);
	state->id = 0;
	state->cpu.gprs[ARM_PC] = BASE_WORKING_RAM;

	int channelId = mVideoLoggerAddChannel(context);
	gbacore->proxyRenderer.logger = malloc(sizeof(struct mVideoLogger));
	mVideoLoggerRendererCreate(gbacore->proxyRenderer.logger, false);
	mVideoLoggerAttachChannel(gbacore->proxyRenderer.logger, context, channelId);
	gbacore->proxyRenderer.logger->block = false;

	GBAVideoProxyRendererCreate(&gbacore->proxyRenderer, &gbacore->renderer.d);
	GBAVideoProxyRendererShim(&gba->video, &gbacore->proxyRenderer);
}

static void _GBACoreEndVideoLog(struct mCore* core) {
	struct GBACore* gbacore = (struct GBACore*) core;
	struct GBA* gba = core->board;
	GBAVideoProxyRendererUnshim(&gba->video, &gbacore->proxyRenderer);
	free(gbacore->proxyRenderer.logger);
	gbacore->proxyRenderer.logger = NULL;
}

struct mCore* GBACoreCreate(void) {
	struct GBACore* gbacore = malloc(sizeof(*gbacore));
	struct mCore* core = &gbacore->d;
	memset(&core->opts, 0, sizeof(core->opts));
	core->cpu = NULL;
	core->board = NULL;
	core->debugger = NULL;
	core->init = _GBACoreInit;
	core->deinit = _GBACoreDeinit;
	core->platform = _GBACorePlatform;
	core->setSync = _GBACoreSetSync;
	core->loadConfig = _GBACoreLoadConfig;
	core->desiredVideoDimensions = _GBACoreDesiredVideoDimensions;
	core->setVideoBuffer = _GBACoreSetVideoBuffer;
	core->getPixels = _GBACoreGetPixels;
	core->putPixels = _GBACorePutPixels;
	core->getAudioChannel = _GBACoreGetAudioChannel;
	core->setAudioBufferSize = _GBACoreSetAudioBufferSize;
	core->getAudioBufferSize = _GBACoreGetAudioBufferSize;
	core->addCoreCallbacks = _GBACoreAddCoreCallbacks;
	core->clearCoreCallbacks = _GBACoreClearCoreCallbacks;
	core->setAVStream = _GBACoreSetAVStream;
	core->isROM = GBAIsROM;
	core->loadROM = _GBACoreLoadROM;
	core->loadBIOS = _GBACoreLoadBIOS;
	core->loadSave = _GBACoreLoadSave;
	core->loadTemporarySave = _GBACoreLoadTemporarySave;
	core->loadPatch = _GBACoreLoadPatch;
	core->unloadROM = _GBACoreUnloadROM;
	core->checksum = _GBACoreChecksum;
	core->reset = _GBACoreReset;
	core->runFrame = _GBACoreRunFrame;
	core->runLoop = _GBACoreRunLoop;
	core->step = _GBACoreStep;
	core->stateSize = _GBACoreStateSize;
	core->loadState = _GBACoreLoadState;
	core->saveState = _GBACoreSaveState;
	core->setKeys = _GBACoreSetKeys;
	core->addKeys = _GBACoreAddKeys;
	core->clearKeys = _GBACoreClearKeys;
	core->frameCounter = _GBACoreFrameCounter;
	core->frameCycles = _GBACoreFrameCycles;
	core->frequency = _GBACoreFrequency;
	core->getGameTitle = _GBACoreGetGameTitle;
	core->getGameCode = _GBACoreGetGameCode;
	core->setPeripheral = _GBACoreSetPeripheral;
	core->busRead8 = _GBACoreBusRead8;
	core->busRead16 = _GBACoreBusRead16;
	core->busRead32 = _GBACoreBusRead32;
	core->busWrite8 = _GBACoreBusWrite8;
	core->busWrite16 = _GBACoreBusWrite16;
	core->busWrite32 = _GBACoreBusWrite32;
	core->rawRead8 = _GBACoreRawRead8;
	core->rawRead16 = _GBACoreRawRead16;
	core->rawRead32 = _GBACoreRawRead32;
	core->rawWrite8 = _GBACoreRawWrite8;
	core->rawWrite16 = _GBACoreRawWrite16;
	core->rawWrite32 = _GBACoreRawWrite32;
	core->listMemoryBlocks = _GBAListMemoryBlocks;
	core->getMemoryBlock = _GBAGetMemoryBlock;
#ifdef USE_DEBUGGERS
	core->supportsDebuggerType = _GBACoreSupportsDebuggerType;
	core->debuggerPlatform = _GBACoreDebuggerPlatform;
	core->cliDebuggerSystem = _GBACoreCliDebuggerSystem;
	core->attachDebugger = _GBACoreAttachDebugger;
	core->detachDebugger = _GBACoreDetachDebugger;
	core->loadSymbols = _GBACoreLoadSymbols;
#endif
	core->cheatDevice = _GBACoreCheatDevice;
	core->savedataClone = _GBACoreSavedataClone;
	core->savedataRestore = _GBACoreSavedataRestore;
	core->listVideoLayers = _GBACoreListVideoLayers;
	core->listAudioChannels = _GBACoreListAudioChannels;
	core->enableVideoLayer = _GBACoreEnableVideoLayer;
	core->enableAudioChannel = _GBACoreEnableAudioChannel;
#ifndef MINIMAL_CORE
	core->startVideoLog = _GBACoreStartVideoLog;
	core->endVideoLog = _GBACoreEndVideoLog;
#endif
	return core;
}

#ifndef MINIMAL_CORE
static void _GBAVLPStartFrameCallback(void *context) {
	struct mCore* core = context;
	struct GBACore* gbacore = (struct GBACore*) core;
	struct GBA* gba = core->board;

	if (!mVideoLoggerRendererRun(gbacore->proxyRenderer.logger, true)) {
		GBAVideoProxyRendererUnshim(&gba->video, &gbacore->proxyRenderer);
		mVideoLogContextRewind(gbacore->logContext, core);
		GBAVideoProxyRendererShim(&gba->video, &gbacore->proxyRenderer);
	}
}

static bool _GBAVLPInit(struct mCore* core) {
	struct GBACore* gbacore = (struct GBACore*) core;
	if (!_GBACoreInit(core)) {
		return false;
	}
	gbacore->proxyRenderer.logger = malloc(sizeof(struct mVideoLogger));
	mVideoLoggerRendererCreate(gbacore->proxyRenderer.logger, true);
	GBAVideoProxyRendererCreate(&gbacore->proxyRenderer, NULL);
	memset(&gbacore->logCallbacks, 0, sizeof(gbacore->logCallbacks));
	gbacore->logCallbacks.videoFrameStarted = _GBAVLPStartFrameCallback;
	gbacore->logCallbacks.context = core;
	core->addCoreCallbacks(core, &gbacore->logCallbacks);
	return true;
}

static void _GBAVLPDeinit(struct mCore* core) {
	struct GBACore* gbacore = (struct GBACore*) core;
	if (gbacore->logContext) {
		mVideoLogContextDestroy(core, gbacore->logContext);
	}
	_GBACoreDeinit(core);
}

static void _GBAVLPReset(struct mCore* core) {
	struct GBACore* gbacore = (struct GBACore*) core;
	struct GBA* gba = (struct GBA*) core->board;
	if (gba->video.renderer == &gbacore->proxyRenderer.d) {
		GBAVideoProxyRendererUnshim(&gba->video, &gbacore->proxyRenderer);
	} else if (gbacore->renderer.outputBuffer) {
		struct GBAVideoRenderer* renderer = &gbacore->renderer.d;
		GBAVideoAssociateRenderer(&gba->video, renderer);
	}

	ARMReset(core->cpu);
	mVideoLogContextRewind(gbacore->logContext, core);
	GBAVideoProxyRendererShim(&gba->video, &gbacore->proxyRenderer);

	// Make sure CPU loop never spins
	GBAHalt(gba);
	gba->cpu->memory.store16(gba->cpu, BASE_IO | REG_IME, 0, NULL);
	gba->cpu->memory.store16(gba->cpu, BASE_IO | REG_IE, 0, NULL);
}

static bool _GBAVLPLoadROM(struct mCore* core, struct VFile* vf) {
	struct GBACore* gbacore = (struct GBACore*) core;
	gbacore->logContext = mVideoLogContextCreate(NULL);
	if (!mVideoLogContextLoad(gbacore->logContext, vf)) {
		mVideoLogContextDestroy(core, gbacore->logContext);
		gbacore->logContext = NULL;
		return false;
	}
	mVideoLoggerAttachChannel(gbacore->proxyRenderer.logger, gbacore->logContext, 0);
	return true;
}

static bool _GBAVLPLoadState(struct mCore* core, const void* state) {
	struct GBA* gba = (struct GBA*) core->board;

	gba->timing.root = NULL;
	gba->cpu->gprs[ARM_PC] = BASE_WORKING_RAM;
	gba->cpu->memory.setActiveRegion(gba->cpu, gba->cpu->gprs[ARM_PC]);

	// Make sure CPU loop never spins
	GBAHalt(gba);
	gba->cpu->memory.store16(gba->cpu, BASE_IO | REG_IME, 0, NULL);
	gba->cpu->memory.store16(gba->cpu, BASE_IO | REG_IE, 0, NULL);
	GBAVideoDeserialize(&gba->video, state);
	GBAIODeserialize(gba, state);
	GBAAudioReset(&gba->audio);

	return true;
}

static bool _returnTrue(struct VFile* vf) {
	UNUSED(vf);
	return true;
}

struct mCore* GBAVideoLogPlayerCreate(void) {
	struct mCore* core = GBACoreCreate();
	core->init = _GBAVLPInit;
	core->deinit = _GBAVLPDeinit;
	core->reset = _GBAVLPReset;
	core->loadROM = _GBAVLPLoadROM;
	core->loadState = _GBAVLPLoadState;
	core->isROM = _returnTrue;
	return core;
}
#else
struct mCore* GBAVideoLogPlayerCreate(void) {
	return false;
}
#endif<|MERGE_RESOLUTION|>--- conflicted
+++ resolved
@@ -24,15 +24,11 @@
 #include <mgba-util/patch.h>
 #include <mgba-util/vfs.h>
 
-<<<<<<< HEAD
 #ifndef MINIMAL_CORE
 #include <mgba/internal/gba/input.h>
 #endif
 
-const static struct mCoreChannelInfo _GBAVideoLayers[] = {
-=======
 static const struct mCoreChannelInfo _GBAVideoLayers[] = {
->>>>>>> c184bc63
 	{ 0, "bg0", "Background 0", NULL },
 	{ 1, "bg1", "Background 1", NULL },
 	{ 2, "bg2", "Background 2", NULL },
