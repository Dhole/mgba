--- conflicted
+++ resolved
@@ -8,14 +8,6 @@
 #include <mgba/internal/gba/gba.h>
 #include <mgba/internal/gba/io.h>
 
-<<<<<<< HEAD
-static void GBATimerUpdateAudio(struct GBA* gba, int timerId, uint32_t cyclesLate) {
-	if (!gba->audio.enable) {
-		return;
-	}
-	if ((gba->audio.chALeft || gba->audio.chARight) && gba->audio.chATimer == timerId) {
-		GBAAudioSampleFIFO(&gba->audio, 0, cyclesLate);
-=======
 #define TIMER_IRQ_DELAY 7
 #define TIMER_RELOAD_DELAY 0
 #define TIMER_STARTUP_DELAY 2
@@ -52,21 +44,28 @@
 	GBATimerIrq(context, 3);
 }
 
-static void GBATimerUpdate(struct GBA* gba, int timerId, uint32_t cyclesLate) {
-	struct GBATimer* timer = &gba->timers[timerId];
-	gba->memory.io[(REG_TM0CNT_LO >> 1) + (timerId << 1)] = timer->reload;
-	int32_t currentTime = mTimingCurrentTime(&gba->timing) - cyclesLate;
+void GBATimerUpdate(struct mTiming* timing, struct GBATimer* timer, uint16_t* io, uint32_t cyclesLate) {
+	*io = timer->reload;
+	int32_t currentTime = mTimingCurrentTime(timing) - cyclesLate;
 	int32_t tickMask = (1 << GBATimerFlagsGetPrescaleBits(timer->flags)) - 1;
 	currentTime &= ~tickMask;
 	timer->lastEvent = currentTime;
-	GBATimerUpdateRegister(gba, timerId, 0);
+	GBATimerUpdateRegisterInternal(timer, timing, io, 0);
 
 	if (GBATimerFlagsIsDoIrq(timer->flags)) {
 		timer->flags = GBATimerFlagsFillIrqPending(timer->flags);
-		if (!mTimingIsScheduled(&gba->timing, &timer->irq)) {
-			mTimingSchedule(&gba->timing, &timer->irq, TIMER_IRQ_DELAY - cyclesLate);
+		if (!mTimingIsScheduled(timing, &timer->irq)) {
+			mTimingSchedule(timing, &timer->irq, TIMER_IRQ_DELAY - cyclesLate);
 		}
->>>>>>> 97e2004f
+	}
+}
+
+static void GBATimerUpdateAudio(struct GBA* gba, int timerId, uint32_t cyclesLate) {
+	if (!gba->audio.enable) {
+		return;
+	}
+	if ((gba->audio.chALeft || gba->audio.chARight) && gba->audio.chATimer == timerId) {
+		GBAAudioSampleFIFO(&gba->audio, 0, cyclesLate);
 	}
 
 	if ((gba->audio.chBLeft || gba->audio.chBRight) && gba->audio.chBTimer == timerId) {
@@ -74,33 +73,17 @@
 	}
 }
 
-<<<<<<< HEAD
 void GBATimerUpdateCountUp(struct mTiming* timing, struct GBATimer* nextTimer, uint16_t* io, uint32_t cyclesLate) {
 	if (GBATimerFlagsIsCountUp(nextTimer->flags)) { // TODO: Does this increment while disabled?
 		++*io;
 		if (!*io && GBATimerFlagsIsEnable(nextTimer->flags)) {
-			mTimingSchedule(timing, &nextTimer->event, -cyclesLate);
+			GBATimerUpdate(timing, nextTimer, io, cyclesLate);
 		}
 	}
 }
 
-void GBATimerUpdate(struct mTiming* timing, struct GBATimer* timer, uint16_t* io, uint32_t cyclesLate) {
-	*io = timer->reload;
-	timer->oldReload = timer->reload;
-	timer->lastEvent = timing->masterCycles - cyclesLate;
-
-	if (!GBATimerFlagsIsCountUp(timer->flags)) {
-		uint32_t nextEvent = timer->overflowInterval - cyclesLate;
-		mTimingSchedule(timing, &timer->event, nextEvent);
-	}
-}
-
 static void GBATimerUpdate0(struct mTiming* timing, void* context, uint32_t cyclesLate) {
 	struct GBA* gba = context;
-	struct GBATimer* timer = &gba->timers[0];
-	if (GBATimerFlagsIsDoIrq(timer->flags)) {
-		GBARaiseIRQ(gba, IRQ_TIMER0);
-	}
 	GBATimerUpdateAudio(gba, 0, cyclesLate);
 	GBATimerUpdate(timing, &gba->timers[0], &gba->memory.io[REG_TM0CNT_LO >> 1], cyclesLate);
 	GBATimerUpdateCountUp(timing, &gba->timers[1], &gba->memory.io[REG_TM1CNT_LO >> 1], cyclesLate);
@@ -108,10 +91,6 @@
 
 static void GBATimerUpdate1(struct mTiming* timing, void* context, uint32_t cyclesLate) {
 	struct GBA* gba = context;
-	struct GBATimer* timer = &gba->timers[1];
-	if (GBATimerFlagsIsDoIrq(timer->flags)) {
-		GBARaiseIRQ(gba, IRQ_TIMER1);
-	}
 	GBATimerUpdateAudio(gba, 1, cyclesLate);
 	GBATimerUpdate(timing, &gba->timers[1], &gba->memory.io[REG_TM1CNT_LO >> 1], cyclesLate);
 	GBATimerUpdateCountUp(timing, &gba->timers[2], &gba->memory.io[REG_TM2CNT_LO >> 1], cyclesLate);
@@ -119,52 +98,13 @@
 
 static void GBATimerUpdate2(struct mTiming* timing, void* context, uint32_t cyclesLate) {
 	struct GBA* gba = context;
-	struct GBATimer* timer = &gba->timers[2];
-	if (GBATimerFlagsIsDoIrq(timer->flags)) {
-		GBARaiseIRQ(gba, IRQ_TIMER2);
-	}
 	GBATimerUpdate(timing, &gba->timers[2], &gba->memory.io[REG_TM2CNT_LO >> 1], cyclesLate);
 	GBATimerUpdateCountUp(timing, &gba->timers[3], &gba->memory.io[REG_TM3CNT_LO >> 1], cyclesLate);
 }
 
 static void GBATimerUpdate3(struct mTiming* timing, void* context, uint32_t cyclesLate) {
 	struct GBA* gba = context;
-	struct GBATimer* timer = &gba->timers[3];
-	if (GBATimerFlagsIsDoIrq(timer->flags)) {
-		GBARaiseIRQ(gba, IRQ_TIMER3);
-	}
 	GBATimerUpdate(timing, &gba->timers[3], &gba->memory.io[REG_TM3CNT_LO >> 1], cyclesLate);
-=======
-	if (timerId < 4) {
-		struct GBATimer* nextTimer = &gba->timers[timerId + 1];
-		if (GBATimerFlagsIsCountUp(nextTimer->flags)) { // TODO: Does this increment while disabled?
-			++gba->memory.io[(REG_TM1CNT_LO >> 1) + (timerId << 1)];
-			if (!gba->memory.io[(REG_TM1CNT_LO >> 1) + (timerId << 1)] && GBATimerFlagsIsEnable(nextTimer->flags)) {
-				GBATimerUpdate(gba, timerId + 1, cyclesLate);
-			}
-		}
-	}
-}
-
-static void GBATimerUpdate0(struct mTiming* timing, void* context, uint32_t cyclesLate) {
-	UNUSED(timing);
-	GBATimerUpdate(context, 0, cyclesLate);
-}
-
-static void GBATimerUpdate1(struct mTiming* timing, void* context, uint32_t cyclesLate) {
-	UNUSED(timing);
-	GBATimerUpdate(context, 1, cyclesLate);
-}
-
-static void GBATimerUpdate2(struct mTiming* timing, void* context, uint32_t cyclesLate) {
-	UNUSED(timing);
-	GBATimerUpdate(context, 2, cyclesLate);
-}
-
-static void GBATimerUpdate3(struct mTiming* timing, void* context, uint32_t cyclesLate) {
-	UNUSED(timing);
-	GBATimerUpdate(context, 3, cyclesLate);
->>>>>>> 97e2004f
 }
 
 void GBATimerInit(struct GBA* gba) {
@@ -205,128 +145,77 @@
 
 void GBATimerUpdateRegister(struct GBA* gba, int timer, int32_t cyclesLate) {
 	struct GBATimer* currentTimer = &gba->timers[timer];
-<<<<<<< HEAD
 	if (GBATimerFlagsIsEnable(currentTimer->flags) && !GBATimerFlagsIsCountUp(currentTimer->flags)) {
-		// Reading this takes two cycles (1N+1I), so let's remove them preemptively
-		int32_t prefetchSkew = -2;
+		int32_t prefetchSkew = cyclesLate;
 		if (gba->memory.lastPrefetchedPc > (uint32_t) gba->cpu->gprs[ARM_PC]) {
 			prefetchSkew += ((gba->memory.lastPrefetchedPc - gba->cpu->gprs[ARM_PC]) * gba->cpu->memory.activeSeqCycles16) / WORD_SIZE_THUMB;
 		}
-		GBATimerUpdateRegisterInternal(currentTimer, &gba->timing, gba->cpu, &gba->memory.io[(REG_TM0CNT_LO + (timer << 2)) >> 1], prefetchSkew);
-	}
-}
-
-void GBATimerUpdateRegisterInternal(struct GBATimer* timer, struct mTiming* timing, struct ARMCore* cpu, uint16_t* io, int32_t skew) {
-	int32_t diff = cpu->cycles - (timer->lastEvent - timing->masterCycles);
-	*io = timer->oldReload + ((diff + skew) >> GBATimerFlagsGetPrescaleBits(timer->flags));
+		GBATimerUpdateRegisterInternal(currentTimer, &gba->timing, &gba->memory.io[(REG_TM0CNT_LO + (timer << 2)) >> 1], prefetchSkew);
+	}
+}
+
+void GBATimerUpdateRegisterInternal(struct GBATimer* timer, struct mTiming* timing, uint16_t* io, int32_t skew) {
+	if (!GBATimerFlagsIsEnable(timer->flags) || GBATimerFlagsIsCountUp(timer->flags)) {
+		return;
+	}
+
+	int prescaleBits = GBATimerFlagsGetPrescaleBits(timer->flags);
+	int32_t currentTime = mTimingCurrentTime(timing) - skew;
+	int32_t tickMask = (1 << prescaleBits) - 1;
+	currentTime &= ~tickMask;
+	int32_t tickIncrement = currentTime - timer->lastEvent;
+	timer->lastEvent = currentTime;
+	tickIncrement >>= prescaleBits;
+	tickIncrement += *io;
+	*io = tickIncrement;
+	if (!mTimingIsScheduled(timing, &timer->event)) {
+		tickIncrement = (0x10000 - tickIncrement) << prescaleBits;
+		currentTime -= mTimingCurrentTime(timing) - skew;
+		mTimingSchedule(timing, &timer->event, TIMER_RELOAD_DELAY + tickIncrement + currentTime);
+	}
 }
 
 void GBATimerWriteTMCNT_LO(struct GBATimer* timer, uint16_t reload) {
 	timer->reload = reload;
-	timer->overflowInterval = (0x10000 - timer->reload) << GBATimerFlagsGetPrescaleBits(timer->flags);
-}
-
-void GBATimerWriteTMCNT_HI(struct GBATimer* timer, struct mTiming* timing, struct ARMCore* cpu, uint16_t* io, uint16_t control) {
+}
+
+void GBATimerWriteTMCNT_HI(struct GBATimer* timer, struct mTiming* timing, uint16_t* io, uint16_t control) {
+	GBATimerUpdateRegisterInternal(timer, timing, io, 0);
+
 	unsigned oldPrescale = GBATimerFlagsGetPrescaleBits(timer->flags);
+	unsigned prescaleBits;
 	switch (control & 0x0003) {
 	case 0x0000:
-		timer->flags = GBATimerFlagsSetPrescaleBits(timer->flags, timer->forcedPrescale);
+		prescaleBits = 0;
 		break;
 	case 0x0001:
-		timer->flags = GBATimerFlagsSetPrescaleBits(timer->flags, 6 + timer->forcedPrescale);
+		prescaleBits = 6;
 		break;
 	case 0x0002:
-		timer->flags = GBATimerFlagsSetPrescaleBits(timer->flags, 8 + timer->forcedPrescale);
+		prescaleBits = 8;
 		break;
 	case 0x0003:
-		timer->flags = GBATimerFlagsSetPrescaleBits(timer->flags, 10 + timer->forcedPrescale);
-		break;
-	}
+		prescaleBits = 10;
+		break;
+	}
+	prescaleBits += timer->forcedPrescale;
+	timer->flags = GBATimerFlagsSetPrescaleBits(timer->flags, prescaleBits);
 	timer->flags = GBATimerFlagsTestFillCountUp(timer->flags, timer > 0 && (control & 0x0004));
 	timer->flags = GBATimerFlagsTestFillDoIrq(timer->flags, control & 0x0040);
-	timer->overflowInterval = (0x10000 - timer->reload) << GBATimerFlagsGetPrescaleBits(timer->flags);
 	bool wasEnabled = GBATimerFlagsIsEnable(timer->flags);
 	timer->flags = GBATimerFlagsTestFillEnable(timer->flags, control & 0x0080);
 	if (!wasEnabled && GBATimerFlagsIsEnable(timer->flags)) {
 		mTimingDeschedule(timing, &timer->event);
-		if (!GBATimerFlagsIsCountUp(timer->flags)) {
-			mTimingSchedule(timing, &timer->event, timer->overflowInterval);
-		}
 		*io = timer->reload;
-		timer->oldReload = timer->reload;
-		timer->lastEvent = timing->masterCycles + cpu->cycles;
+		int32_t tickMask = (1 << prescaleBits) - 1;
+		timer->lastEvent = (mTimingCurrentTime(timing) - TIMER_STARTUP_DELAY) & ~tickMask;
+		GBATimerUpdateRegisterInternal(timer, timing, io, TIMER_STARTUP_DELAY);
 	} else if (wasEnabled && !GBATimerFlagsIsEnable(timer->flags)) {
 		mTimingDeschedule(timing, &timer->event);
 	} else if (GBATimerFlagsIsEnable(timer->flags) && GBATimerFlagsGetPrescaleBits(timer->flags) != oldPrescale && !GBATimerFlagsIsCountUp(timer->flags)) {
 		mTimingDeschedule(timing, &timer->event);
-		mTimingSchedule(timing, &timer->event, timer->overflowInterval - timer->lastEvent);
-=======
-	if (!GBATimerFlagsIsEnable(currentTimer->flags) || GBATimerFlagsIsCountUp(currentTimer->flags)) {
-		return;
-	}
-
-	if (gba->memory.lastPrefetchedPc > (uint32_t) gba->cpu->gprs[ARM_PC]) {
-		cyclesLate -= ((gba->memory.lastPrefetchedPc - gba->cpu->gprs[ARM_PC]) * gba->cpu->memory.activeSeqCycles16) / WORD_SIZE_THUMB;
-	}
-
-	int prescaleBits = GBATimerFlagsGetPrescaleBits(currentTimer->flags);
-	int32_t currentTime = mTimingCurrentTime(&gba->timing) - cyclesLate;
-	int32_t tickMask = (1 << prescaleBits) - 1;
-	currentTime &= ~tickMask;
-	int32_t tickIncrement = currentTime - currentTimer->lastEvent;
-	currentTimer->lastEvent = currentTime;
-	tickIncrement >>= prescaleBits;
-	tickIncrement += gba->memory.io[(REG_TM0CNT_LO + (timer << 2)) >> 1];
-	gba->memory.io[(REG_TM0CNT_LO + (timer << 2)) >> 1] = tickIncrement;
-	if (!mTimingIsScheduled(&gba->timing, &currentTimer->event)) {
-		tickIncrement = (0x10000 - tickIncrement) << prescaleBits;
-		currentTime -= mTimingCurrentTime(&gba->timing) - cyclesLate;
-		mTimingSchedule(&gba->timing, &currentTimer->event, TIMER_RELOAD_DELAY + tickIncrement + currentTime);
-	}
-}
-
-void GBATimerWriteTMCNT_LO(struct GBA* gba, int timer, uint16_t reload) {
-	gba->timers[timer].reload = reload;
-}
-
-void GBATimerWriteTMCNT_HI(struct GBA* gba, int timer, uint16_t control) {
-	struct GBATimer* currentTimer = &gba->timers[timer];
-	GBATimerUpdateRegister(gba, timer, 0);
-
-	unsigned oldPrescale = GBATimerFlagsGetPrescaleBits(currentTimer->flags);
-	unsigned prescaleBits;
-	switch (control & 0x0003) {
-	case 0x0000:
-		prescaleBits = 0;
-		break;
-	case 0x0001:
-		prescaleBits = 6;
-		break;
-	case 0x0002:
-		prescaleBits = 8;
-		break;
-	case 0x0003:
-		prescaleBits = 10;
-		break;
-	}
-	currentTimer->flags = GBATimerFlagsSetPrescaleBits(currentTimer->flags, prescaleBits);
-	currentTimer->flags = GBATimerFlagsTestFillCountUp(currentTimer->flags, timer > 0 && (control & 0x0004));
-	currentTimer->flags = GBATimerFlagsTestFillDoIrq(currentTimer->flags, control & 0x0040);
-	bool wasEnabled = GBATimerFlagsIsEnable(currentTimer->flags);
-	currentTimer->flags = GBATimerFlagsTestFillEnable(currentTimer->flags, control & 0x0080);
-	if (!wasEnabled && GBATimerFlagsIsEnable(currentTimer->flags)) {
-		mTimingDeschedule(&gba->timing, &currentTimer->event);
-		gba->memory.io[(REG_TM0CNT_LO + (timer << 2)) >> 1] = currentTimer->reload;
 		int32_t tickMask = (1 << prescaleBits) - 1;
-		currentTimer->lastEvent = (mTimingCurrentTime(&gba->timing) - TIMER_STARTUP_DELAY) & ~tickMask;
-		GBATimerUpdateRegister(gba, timer, TIMER_STARTUP_DELAY);
-	} else if (wasEnabled && !GBATimerFlagsIsEnable(currentTimer->flags)) {
-		mTimingDeschedule(&gba->timing, &currentTimer->event);
-	} else if (GBATimerFlagsIsEnable(currentTimer->flags) && GBATimerFlagsGetPrescaleBits(currentTimer->flags) != oldPrescale && !GBATimerFlagsIsCountUp(currentTimer->flags)) {
-		mTimingDeschedule(&gba->timing, &currentTimer->event);
-		int32_t tickMask = (1 << prescaleBits) - 1;
-		currentTimer->lastEvent = (mTimingCurrentTime(&gba->timing) - TIMER_STARTUP_DELAY) & ~tickMask;
-		GBATimerUpdateRegister(gba, timer, TIMER_STARTUP_DELAY);
->>>>>>> 97e2004f
+		timer->lastEvent = (mTimingCurrentTime(timing) - TIMER_STARTUP_DELAY) & ~tickMask;
+		GBATimerUpdateRegisterInternal(timer, timing, io, TIMER_STARTUP_DELAY);
 	}
 }