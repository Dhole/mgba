--- conflicted
+++ resolved
@@ -150,27 +150,13 @@
 		if (!GBATimerFlagsIsCountUp(timer->flags)) {
 			mTimingSchedule(timing, &timer->event, timer->overflowInterval);
 		}
-<<<<<<< HEAD
 		*io = timer->reload;
 		timer->oldReload = timer->reload;
 		timer->lastEvent = timing->masterCycles + cpu->cycles;
 	} else if (wasEnabled && !GBATimerFlagsIsEnable(timer->flags)) {
 		mTimingDeschedule(timing, &timer->event);
-		if (!GBATimerFlagsIsCountUp(timer->flags)) {
-			*io = timer->oldReload + ((cpu->cycles - timer->lastEvent) >> oldPrescale);
-		}
 	} else if (GBATimerFlagsIsEnable(timer->flags) && GBATimerFlagsGetPrescaleBits(timer->flags) != oldPrescale && !GBATimerFlagsIsCountUp(timer->flags)) {
 		mTimingDeschedule(timing, &timer->event);
 		mTimingSchedule(timing, &timer->event, timer->overflowInterval - timer->lastEvent);
-=======
-		gba->memory.io[(REG_TM0CNT_LO + (timer << 2)) >> 1] = currentTimer->reload;
-		currentTimer->oldReload = currentTimer->reload;
-		currentTimer->lastEvent = gba->timing.masterCycles + gba->cpu->cycles;
-	} else if (wasEnabled && !GBATimerFlagsIsEnable(currentTimer->flags)) {
-		mTimingDeschedule(&gba->timing, &currentTimer->event);
-	} else if (GBATimerFlagsIsEnable(currentTimer->flags) && GBATimerFlagsGetPrescaleBits(currentTimer->flags) != oldPrescale && !GBATimerFlagsIsCountUp(currentTimer->flags)) {
-		mTimingDeschedule(&gba->timing, &currentTimer->event);
-		mTimingSchedule(&gba->timing, &currentTimer->event, currentTimer->overflowInterval - currentTimer->lastEvent);
->>>>>>> 40ff1ea0
 	}
 }