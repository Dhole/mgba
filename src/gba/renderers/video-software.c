--- conflicted
+++ resolved
@@ -581,10 +581,12 @@
 			}
 		}
 	}
-	softwareRenderer->bg[2].sx += softwareRenderer->bg[2].dmx;
-	softwareRenderer->bg[2].sy += softwareRenderer->bg[2].dmy;
-	softwareRenderer->bg[3].sx += softwareRenderer->bg[3].dmx;
-	softwareRenderer->bg[3].sy += softwareRenderer->bg[3].dmy;
+	if (GBARegisterDISPCNTGetMode(softwareRenderer->dispcnt) != 0) {
+		softwareRenderer->bg[2].sx += softwareRenderer->bg[2].dmx;
+		softwareRenderer->bg[2].sy += softwareRenderer->bg[2].dmy;
+		softwareRenderer->bg[3].sx += softwareRenderer->bg[3].dmx;
+		softwareRenderer->bg[3].sy += softwareRenderer->bg[3].dmy;
+	}
 
 	GBAVideoSoftwareRendererPostprocessBuffer(softwareRenderer);
 
@@ -855,65 +857,7 @@
 			}
 		}
 	}
-<<<<<<< HEAD
 	return spriteLayers;
-=======
-
-	unsigned priority;
-	for (priority = 0; priority < 4; ++priority) {
-		renderer->end = 0;
-		for (w = 0; w < renderer->nWindows; ++w) {
-			renderer->start = renderer->end;
-			renderer->end = renderer->windows[w].endX;
-			renderer->currentWindow = renderer->windows[w].control;
-			if (spriteLayers & (1 << priority)) {
-				GBAVideoSoftwareRendererPostprocessSprite(renderer, priority);
-			}
-			if (TEST_LAYER_ENABLED(0) && GBARegisterDISPCNTGetMode(renderer->dispcnt) < 2) {
-				GBAVideoSoftwareRendererDrawBackgroundMode0(renderer, &renderer->bg[0], y);
-			}
-			if (TEST_LAYER_ENABLED(1) && GBARegisterDISPCNTGetMode(renderer->dispcnt) < 2) {
-				GBAVideoSoftwareRendererDrawBackgroundMode0(renderer, &renderer->bg[1], y);
-			}
-			if (TEST_LAYER_ENABLED(2)) {
-				switch (GBARegisterDISPCNTGetMode(renderer->dispcnt)) {
-				case 0:
-					GBAVideoSoftwareRendererDrawBackgroundMode0(renderer, &renderer->bg[2], y);
-					break;
-				case 1:
-				case 2:
-					GBAVideoSoftwareRendererDrawBackgroundMode2(renderer, &renderer->bg[2], y);
-					break;
-				case 3:
-					GBAVideoSoftwareRendererDrawBackgroundMode3(renderer, &renderer->bg[2], y);
-					break;
-				case 4:
-					GBAVideoSoftwareRendererDrawBackgroundMode4(renderer, &renderer->bg[2], y);
-					break;
-				case 5:
-					GBAVideoSoftwareRendererDrawBackgroundMode5(renderer, &renderer->bg[2], y);
-					break;
-				}
-			}
-			if (TEST_LAYER_ENABLED(3)) {
-				switch (GBARegisterDISPCNTGetMode(renderer->dispcnt)) {
-				case 0:
-					GBAVideoSoftwareRendererDrawBackgroundMode0(renderer, &renderer->bg[3], y);
-					break;
-				case 2:
-					GBAVideoSoftwareRendererDrawBackgroundMode2(renderer, &renderer->bg[3], y);
-					break;
-				}
-			}
-		}
-	}
-	if (GBARegisterDISPCNTGetMode(renderer->dispcnt) != 0) {
-		renderer->bg[2].sx += renderer->bg[2].dmx;
-		renderer->bg[2].sy += renderer->bg[2].dmy;
-		renderer->bg[3].sx += renderer->bg[3].dmx;
-		renderer->bg[3].sy += renderer->bg[3].dmy;
-	}
->>>>>>> 3b4ccb84
 }
 
 static void _updatePalettes(struct GBAVideoSoftwareRenderer* renderer) {
