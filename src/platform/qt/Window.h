--- conflicted
+++ resolved
@@ -210,12 +210,8 @@
 
 	void setSizeHint(const QSize& size);
 	virtual QSize sizeHint() const override;
-<<<<<<< HEAD
-	void setLockAspectRatio(int width, int height);
+	void setDimensions(int width, int height);
 	void setCenteredAspectRatio(int width, int height);
-=======
-	void setDimensions(int width, int height);
->>>>>>> 0f5dab65
 	void setLockIntegerScaling(bool lock);
 	void setLockAspectRatio(bool lock);
 
