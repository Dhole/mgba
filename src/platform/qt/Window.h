--- conflicted
+++ resolved
@@ -185,11 +185,7 @@
 	QMenu* m_mruMenu = nullptr;
 	QMenu* m_videoLayers;
 	QMenu* m_audioChannels;
-<<<<<<< HEAD
-	ShaderSelector* m_shaderView;
-=======
 	std::unique_ptr<ShaderSelector> m_shaderView;
->>>>>>> 5122c399
 	bool m_fullscreenOnStart = false;
 	QTimer m_focusCheck;
 	bool m_autoresume = false;
