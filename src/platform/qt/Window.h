--- conflicted
+++ resolved
@@ -187,11 +187,7 @@
 	QMenu* m_mruMenu = nullptr;
 	QMenu* m_videoLayers;
 	QMenu* m_audioChannels;
-<<<<<<< HEAD
-=======
-	ShortcutController* m_shortcutController;
 #if defined(BUILD_GL) || defined(BUILD_GLES)
->>>>>>> f7c935f2
 	std::unique_ptr<ShaderSelector> m_shaderView;
 #endif
 	bool m_fullscreenOnStart = false;
