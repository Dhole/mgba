/* Copyright (c) 2013-2017 Jeffrey Pfau
 *
 * This Source Code Form is subject to the terms of the Mozilla Public
 * License, v. 2.0. If a copy of the MPL was not distributed with this
 * file, You can obtain one at http://mozilla.org/MPL/2.0/. */
#include "Window.h"

#include <QDesktopWidget>
#include <QKeyEvent>
#include <QKeySequence>
#include <QMenuBar>
#include <QMessageBox>
#include <QMimeData>
#include <QPainter>
#include <QStackedLayout>

#ifdef USE_SQLITE3
#include "ArchiveInspector.h"
#include "library/LibraryController.h"
#endif

#include "AboutScreen.h"
#include "AudioProcessor.h"
#include "CheatsView.h"
#include "ConfigController.h"
#include "CoreController.h"
#include "DebuggerConsole.h"
#include "DebuggerConsoleController.h"
#include "Display.h"
#include "CoreController.h"
#include "GBAApp.h"
#include "GDBController.h"
#include "GDBWindow.h"
#include "GIFView.h"
#include "InputModel.h"
#include "IOViewer.h"
#include "LoadSaveState.h"
#include "LogView.h"
#include "MultiplayerController.h"
#include "MemorySearch.h"
#include "MemoryView.h"
#include "OverrideView.h"
#include "ObjView.h"
#include "PaletteView.h"
#include "ROMInfo.h"
#include "SensorView.h"
#include "SettingsView.h"
#include "ShaderSelector.h"
#include "TileView.h"
#include "VideoView.h"

#include <mgba/core/version.h>
#ifdef M_CORE_GB
#include <mgba/internal/gb/gb.h>
#include <mgba/internal/gb/input.h>
#include <mgba/internal/gb/video.h>
#endif
#ifdef M_CORE_GBA
#include <mgba/internal/gba/gba.h>
#include <mgba/internal/gba/input.h>
#include <mgba/internal/gba/video.h>
#endif
#include <mgba/feature/commandline.h>
#include "feature/sqlite3/no-intro.h"
#include <mgba-util/vfs.h>

using namespace QGBA;

Window::Window(CoreManager* manager, ConfigController* config, int playerId, QWidget* parent)
	: QMainWindow(parent)
	, m_manager(manager)
	, m_logView(new LogView(&m_log))
	, m_screenWidget(new WindowBackground())
	, m_config(config)
	, m_inputController(playerId, this)
{
	setFocusPolicy(Qt::StrongFocus);
	setAcceptDrops(true);
	setAttribute(Qt::WA_DeleteOnClose);
	updateTitle();
	reloadDisplayDriver();

	m_logo.setDevicePixelRatio(m_screenWidget->devicePixelRatio());
	m_logo = m_logo; // Free memory left over in old pixmap

#if defined(M_CORE_GBA)
	float i = 2;
#elif defined(M_CORE_GB)
	float i = 3;
#endif
	QVariant multiplier = m_config->getOption("scaleMultiplier");
	if (!multiplier.isNull()) {
		m_savedScale = multiplier.toInt();
		i = m_savedScale;
	}
#ifdef USE_SQLITE3
	m_libraryView = new LibraryController(nullptr, ConfigController::configDir() + "/library.sqlite3", m_config);
	ConfigOption* showLibrary = m_config->addOption("showLibrary");
	showLibrary->connect([this](const QVariant& value) {
		if (value.toBool()) {
			if (m_controller) {
				m_screenWidget->layout()->addWidget(m_libraryView);
			} else {
				attachWidget(m_libraryView);
			}
		} else {
			detachWidget(m_libraryView);
		}
	}, this);
	m_config->updateOption("showLibrary");
	ConfigOption* libraryStyle = m_config->addOption("libraryStyle");
	libraryStyle->connect([this](const QVariant& value) {
		m_libraryView->setViewStyle(static_cast<LibraryStyle>(value.toInt()));
	}, this);
	m_config->updateOption("libraryStyle");

	connect(m_libraryView, &LibraryController::startGame, [this]() {
		VFile* output = m_libraryView->selectedVFile();
		if (output) {
			QPair<QString, QString> path = m_libraryView->selectedPath();
			setController(m_manager->loadGame(output, path.second, path.first), path.first + "/" + path.second);
		}
	});
#endif
#if defined(M_CORE_GBA)
	resizeFrame(QSize(VIDEO_HORIZONTAL_PIXELS * i, VIDEO_VERTICAL_PIXELS * i));
#elif defined(M_CORE_GB)
	resizeFrame(QSize(GB_VIDEO_HORIZONTAL_PIXELS * i, GB_VIDEO_VERTICAL_PIXELS * i));
#endif
	m_screenWidget->setPixmap(m_logo);
	m_screenWidget->setDimensions(m_logo.width(), m_logo.height());
	m_screenWidget->setLockIntegerScaling(false);
	m_screenWidget->setLockAspectRatio(true);
	setCentralWidget(m_screenWidget);

	connect(this, &Window::shutdown, m_logView, &QWidget::hide);
<<<<<<< HEAD
	connect(this, &Window::audioBufferSamplesChanged, m_controller, &GameController::setAudioBufferSamples);
	connect(this, &Window::sampleRateChanged, m_controller, &GameController::setAudioSampleRate);
	connect(this, &Window::fpsTargetChanged, m_controller, &GameController::setFPSTarget);
	connect(&m_inputController, &InputController::keyPressed, m_controller, &GameController::keyPressed);
	connect(&m_inputController, &InputController::keyReleased, m_controller, &GameController::keyReleased);
	connect(&m_inputController, &InputController::keyAutofire, m_controller, &GameController::setAutofire);
	connect(&m_fpsTimer, &QTimer::timeout, this, &Window::showFPS);
	connect(&m_focusCheck, &QTimer::timeout, this, &Window::focusCheck);
	connect(m_display, &Display::hideCursor, [this]() {
		if (static_cast<QStackedLayout*>(m_screenWidget->layout())->currentWidget() == m_display) {
			m_screenWidget->setCursor(Qt::BlankCursor);
		}
	});
	connect(m_display, &Display::showCursor, [this]() {
		m_screenWidget->unsetCursor();
	});
=======
	connect(&m_fpsTimer, &QTimer::timeout, this, &Window::showFPS);
	connect(&m_focusCheck, &QTimer::timeout, this, &Window::focusCheck);
	connect(&m_inputController, &InputController::profileLoaded, m_shortcutController, &ShortcutController::loadProfile);
>>>>>>> ef82480a

	m_log.setLevels(mLOG_WARN | mLOG_ERROR | mLOG_FATAL);
	m_fpsTimer.setInterval(FPS_TIMER_INTERVAL);
	m_focusCheck.setInterval(200);

	setupMenu(menuBar());

#ifdef M_CORE_GBA
	m_inputController.addPlatform(PLATFORM_GBA, &GBAInputInfo);
#endif
#ifdef M_CORE_GB
	m_inputController.addPlatform(PLATFORM_GB, &GBInputInfo);
#endif
}

Window::~Window() {
	delete m_logView;
	delete m_overrideView;

#ifdef USE_FFMPEG
	delete m_videoView;
#endif

#ifdef USE_MAGICK
	delete m_gifView;
#endif

#ifdef USE_SQLITE3
	delete m_libraryView;
#endif
}

void Window::argumentsPassed(mArguments* args) {
	loadConfig();

	if (args->fname) {
		setController(m_manager->loadGame(args->fname), args->fname);
	}

#ifdef USE_GDB_STUB
	if (args->debuggerType == DEBUGGER_GDB) {
		if (!m_gdbController) {
			m_gdbController = new GDBController(this);
			m_gdbController->listen();
		}
	}
#endif
}

void Window::resizeFrame(const QSize& size) {
	QSize newSize(size);
	m_screenWidget->setSizeHint(newSize);
	newSize -= m_screenWidget->size();
	newSize += this->size();
	resize(newSize);
}

void Window::setConfig(ConfigController* config) {
	m_config = config;
}

void Window::loadConfig() {
	const mCoreOptions* opts = m_config->options();
	reloadConfig();

	if (opts->width && opts->height) {
		resizeFrame(QSize(opts->width, opts->height));
	}

	if (opts->fullscreen) {
		enterFullScreen();
	}

	m_mruFiles = m_config->getMRU();
	updateMRU();

	m_inputController.setConfiguration(m_config);
}

void Window::reloadConfig() {
	const mCoreOptions* opts = m_config->options();

	m_log.setLevels(opts->logLevel);

	if (m_controller) {
		m_controller->loadConfig(m_config);
		if (m_audioProcessor) {
			m_audioProcessor->setBufferSamples(opts->audioBuffers);
			m_audioProcessor->requestSampleRate(opts->sampleRate);
		}
	}
	m_display->lockAspectRatio(opts->lockAspectRatio);
	m_display->filter(opts->resampleVideo);

	m_inputController.setScreensaverSuspendable(opts->suspendScreensaver);
}

void Window::saveConfig() {
	m_inputController.saveConfiguration();
	m_config->write();
}

QString Window::getFilters() const {
	QStringList filters;
	QStringList formats;

#ifdef M_CORE_GBA
	QStringList gbaFormats{
		"*.gba",
#if defined(USE_LIBZIP) || defined(USE_ZLIB)
		"*.zip",
#endif
#ifdef USE_LZMA
		"*.7z",
#endif
		"*.agb",
		"*.mb",
		"*.rom",
		"*.bin"};
	formats.append(gbaFormats);
	filters.append(tr("Game Boy Advance ROMs (%1)").arg(gbaFormats.join(QChar(' '))));
#endif

#ifdef M_CORE_GB
	QStringList gbFormats{
		"*.gb",
		"*.gbc",
#if defined(USE_LIBZIP) || defined(USE_ZLIB)
		"*.zip",
#endif
#ifdef USE_LZMA
		"*.7z",
#endif
		"*.rom",
		"*.bin"};
	formats.append(gbFormats);
	filters.append(tr("Game Boy ROMs (%1)").arg(gbFormats.join(QChar(' '))));
#endif

	formats.removeDuplicates();
	filters.prepend(tr("All ROMs (%1)").arg(formats.join(QChar(' '))));
	filters.append(tr("%1 Video Logs (*.mvl)").arg(projectName));
	return filters.join(";;");
}

QString Window::getFiltersArchive() const {
	QStringList filters;

	QStringList formats{
#if defined(USE_LIBZIP) || defined(USE_ZLIB)
		"*.zip",
#endif
#ifdef USE_LZMA
		"*.7z",
#endif
	};
	filters.append(tr("Archives (%1)").arg(formats.join(QChar(' '))));
	return filters.join(";;");
}

void Window::selectROM() {
	QString filename = GBAApp::app()->getOpenFileName(this, tr("Select ROM"), getFilters());
	if (!filename.isEmpty()) {
		setController(m_manager->loadGame(filename), filename);
	}
}

#ifdef USE_SQLITE3
void Window::selectROMInArchive() {
	QString filename = GBAApp::app()->getOpenFileName(this, tr("Select ROM"), getFiltersArchive());
	if (filename.isEmpty()) {
		return;
	}
	ArchiveInspector* archiveInspector = new ArchiveInspector(filename);
	connect(archiveInspector, &QDialog::accepted, [this,  archiveInspector]() {
		VFile* output = archiveInspector->selectedVFile();
		QPair<QString, QString> path = archiveInspector->selectedPath();
		if (output) {
			setController(m_manager->loadGame(output, path.second, path.first), path.first + "/" + path.second);
		}
		archiveInspector->close();
	});
	archiveInspector->setAttribute(Qt::WA_DeleteOnClose);
	archiveInspector->show();
}

void Window::addDirToLibrary() {
	QString filename = GBAApp::app()->getOpenDirectoryName(this, tr("Select folder"));
	if (filename.isEmpty()) {
		return;
	}
	m_libraryView->addDirectory(filename);
}
#endif

void Window::replaceROM() {
	QString filename = GBAApp::app()->getOpenFileName(this, tr("Select ROM"), getFilters());
	if (!filename.isEmpty()) {
		m_controller->replaceGame(filename);
	}
}

void Window::selectSave(bool temporary) {
	QStringList formats{"*.sav"};
	QString filter = tr("Game Boy Advance save files (%1)").arg(formats.join(QChar(' ')));
	QString filename = GBAApp::app()->getOpenFileName(this, tr("Select save"), filter);
	if (!filename.isEmpty()) {
		m_controller->loadSave(filename, temporary);
	}
}

void Window::multiplayerChanged() {
	if (!m_controller) {
		return;
	}
	int attached = 1;
	MultiplayerController* multiplayer = m_controller->multiplayerController();
	if (multiplayer) {
		attached = multiplayer->attached();
	}
	for (QAction* action : m_nonMpActions) {
		action->setDisabled(attached > 1);
	}
}

void Window::selectPatch() {
	QString filename = GBAApp::app()->getOpenFileName(this, tr("Select patch"), tr("Patches (*.ips *.ups *.bps)"));
	if (!filename.isEmpty()) {
		if (m_controller) {
			m_controller->loadPatch(filename);
		} else {
			m_pendingPatch = filename;
		}
	}
}

void Window::openView(QWidget* widget) {
	connect(this, &Window::shutdown, widget, &QWidget::close);
	widget->setAttribute(Qt::WA_DeleteOnClose);
	widget->show();
}

void Window::importSharkport() {
	QString filename = GBAApp::app()->getOpenFileName(this, tr("Select save"), tr("GameShark saves (*.sps *.xps)"));
	if (!filename.isEmpty()) {
		m_controller->importSharkport(filename);
	}
}

void Window::exportSharkport() {
	QString filename = GBAApp::app()->getSaveFileName(this, tr("Select save"), tr("GameShark saves (*.sps *.xps)"));
	if (!filename.isEmpty()) {
		m_controller->exportSharkport(filename);
	}
}

void Window::openSettingsWindow() {
	SettingsView* settingsWindow = new SettingsView(m_config, &m_inputController);
#if defined(BUILD_GL) || defined(BUILD_GLES)
	if (m_display->supportsShaders()) {
		settingsWindow->setShaderSelector(m_shaderView.get());
	}
#endif
	connect(settingsWindow, &SettingsView::displayDriverChanged, this, &Window::reloadDisplayDriver);
	connect(settingsWindow, &SettingsView::audioDriverChanged, this, &Window::reloadAudioDriver);
	connect(settingsWindow, &SettingsView::languageChanged, this, &Window::mustRestart);
	connect(settingsWindow, &SettingsView::pathsChanged, this, &Window::reloadConfig);
	connect(settingsWindow, &SettingsView::libraryCleared, m_libraryView, &LibraryController::clear);
	openView(settingsWindow);
}

void Window::startVideoLog() {
	QString filename = GBAApp::app()->getSaveFileName(this, tr("Select video log"), tr("Video logs (*.mvl)"));
	if (!filename.isEmpty()) {
		m_controller->startVideoLog(filename);
	}
}

template <typename T, typename... A>
std::function<void()> Window::openTView(A... arg) {
	return [=]() {
		T* view = new T(arg...);
		openView(view);
	};
}


template <typename T, typename... A>
std::function<void()> Window::openControllerTView(A... arg) {
	return [=]() {
		T* view = new T(m_controller, arg...);
		openView(view);
	};
}

#ifdef USE_FFMPEG
void Window::openVideoWindow() {
	if (!m_videoView) {
		m_videoView = new VideoView();
		if (m_controller) {
			m_videoView->setController(m_controller);
		}
		connect(this, &Window::shutdown, m_videoView, &QWidget::close);
	}
	m_videoView->show();
}
#endif

#ifdef USE_MAGICK
void Window::openGIFWindow() {
	if (!m_gifView) {
		m_gifView = new GIFView();
		if (m_controller) {
			m_gifView->setController(m_controller);
		}
		connect(this, &Window::shutdown, m_gifView, &QWidget::close);
	}
	m_gifView->show();
}
#endif

#ifdef USE_GDB_STUB
void Window::gdbOpen() {
	if (!m_gdbController) {
		m_gdbController = new GDBController(this);
	}
	GDBWindow* window = new GDBWindow(m_gdbController);
	m_gdbController->setController(m_controller);
	connect(m_controller.get(), &CoreController::stopping, window, &QWidget::close);
	openView(window);
}
#endif

#ifdef USE_DEBUGGERS
void Window::consoleOpen() {
	if (!m_console) {
		m_console = new DebuggerConsoleController(this);
	}
	DebuggerConsole* window = new DebuggerConsole(m_console);
	if (m_controller) {
		m_console->setController(m_controller);
	}
	openView(window);
}
#endif

<<<<<<< HEAD
=======
void Window::keyPressEvent(QKeyEvent* event) {
	if (event->isAutoRepeat()) {
		QWidget::keyPressEvent(event);
		return;
	}
	GBAKey key = m_inputController.mapKeyboard(event->key());
	if (key == GBA_KEY_NONE) {
		QWidget::keyPressEvent(event);
		return;
	}
	if (m_controller) {
		m_controller->addKey(key);
	}
	event->accept();
}

void Window::keyReleaseEvent(QKeyEvent* event) {
	if (event->isAutoRepeat()) {
		QWidget::keyReleaseEvent(event);
		return;
	}
	GBAKey key = m_inputController.mapKeyboard(event->key());
	if (key == GBA_KEY_NONE) {
		QWidget::keyPressEvent(event);
		return;
	}
	if (m_controller) {
		m_controller->clearKey(key);
	}
	event->accept();
}

>>>>>>> ef82480a
void Window::resizeEvent(QResizeEvent* event) {
	if (!isFullScreen()) {
		m_config->setOption("height", m_screenWidget->height());
		m_config->setOption("width", m_screenWidget->width());
	}

	int factor = 0;
	QSize size(VIDEO_HORIZONTAL_PIXELS, VIDEO_VERTICAL_PIXELS);
	if (m_controller) {
		size = m_controller->screenDimensions();
	}
	if (m_screenWidget->width() % size.width() == 0 && m_screenWidget->height() % size.height() == 0 &&
	    m_screenWidget->width() / size.width() == m_screenWidget->height() / size.height()) {
		factor = m_screenWidget->width() / size.width();
	} else {
		m_savedScale = 0;
	}
	for (QMap<int, QAction*>::iterator iter = m_frameSizes.begin(); iter != m_frameSizes.end(); ++iter) {
		bool enableSignals = iter.value()->blockSignals(true);
		iter.value()->setChecked(iter.key() == factor);
		iter.value()->blockSignals(enableSignals);
	}

	m_config->setOption("fullscreen", isFullScreen());
}

void Window::showEvent(QShowEvent* event) {
	if (m_wasOpened) {
		return;
	}
	m_wasOpened = true;
	resizeFrame(m_screenWidget->sizeHint());
	QVariant windowPos = m_config->getQtOption("windowPos");
	if (!windowPos.isNull()) {
		move(windowPos.toPoint());
	} else {
		QRect rect = frameGeometry();
		rect.moveCenter(QApplication::desktop()->availableGeometry().center());
		move(rect.topLeft());
	}
	if (m_fullscreenOnStart) {
		enterFullScreen();
		m_fullscreenOnStart = false;
	}
}

void Window::closeEvent(QCloseEvent* event) {
	emit shutdown();
	m_config->setQtOption("windowPos", pos());

	if (m_savedScale > 0) {
		m_config->setOption("height", VIDEO_VERTICAL_PIXELS * m_savedScale);
		m_config->setOption("width", VIDEO_HORIZONTAL_PIXELS * m_savedScale);
	}
	saveConfig();
	QMainWindow::closeEvent(event);
}

void Window::focusInEvent(QFocusEvent*) {
	m_display->forceDraw();
}

void Window::focusOutEvent(QFocusEvent*) {
}

void Window::dragEnterEvent(QDragEnterEvent* event) {
	if (event->mimeData()->hasFormat("text/uri-list")) {
		event->acceptProposedAction();
	}
}

void Window::dropEvent(QDropEvent* event) {
	QString uris = event->mimeData()->data("text/uri-list");
	uris = uris.trimmed();
	if (uris.contains("\n")) {
		// Only one file please
		return;
	}
	QUrl url(uris);
	if (!url.isLocalFile()) {
		// No remote loading
		return;
	}
	event->accept();
	setController(m_manager->loadGame(url.toLocalFile()), url.toLocalFile());
}

void Window::mouseDoubleClickEvent(QMouseEvent* event) {
	if (event->button() != Qt::LeftButton) {
		return;
	}
	toggleFullScreen();
}

void Window::enterFullScreen() {
	if (!isVisible()) {
		m_fullscreenOnStart = true;
		return;
	}
	if (isFullScreen()) {
		return;
	}
	showFullScreen();
#ifndef Q_OS_MAC
	if (m_controller && !m_controller->isPaused()) {
		menuBar()->hide();
	}
#endif
}

void Window::exitFullScreen() {
	if (!isFullScreen()) {
		return;
	}
	m_screenWidget->unsetCursor();
	menuBar()->show();
	showNormal();
}

void Window::toggleFullScreen() {
	if (isFullScreen()) {
		exitFullScreen();
	} else {
		enterFullScreen();
	}
}

void Window::gameStarted() {
	for (QAction* action : m_gameActions) {
		action->setDisabled(false);
	}
#ifdef M_CORE_GBA
	for (QAction* action : m_gbaActions) {
		action->setDisabled(m_controller->platform() != PLATFORM_GBA);
	}
#endif
	multiplayerChanged();
	updateTitle();
	QSize size = m_controller->screenDimensions();
	m_display->setMinimumSize(size);
	m_screenWidget->setMinimumSize(m_display->minimumSize());
	m_screenWidget->setDimensions(size.width(), size.height());
	m_config->updateOption("lockIntegerScaling");
	m_config->updateOption("lockAspectRatio");
	if (m_savedScale > 0) {
		resizeFrame(size * m_savedScale);
	}
	attachWidget(m_display.get());

#ifndef Q_OS_MAC
	if (isFullScreen()) {
		menuBar()->hide();
	}
#endif

	m_hitUnimplementedBiosCall = false;
	m_fpsTimer.start();
	m_focusCheck.start();

<<<<<<< HEAD
	m_controller->threadInterrupt();
	if (m_controller->isLoaded()) {
		m_inputController.setPlatform(m_controller->platform());

		mCore* core = m_controller->thread()->core;
		const mCoreChannelInfo* videoLayers;
		const mCoreChannelInfo* audioChannels;
		size_t nVideo = core->listVideoLayers(core, &videoLayers);
		size_t nAudio = core->listAudioChannels(core, &audioChannels);

		if (nVideo) {
			for (size_t i = 0; i < nVideo; ++i) {
				QAction* action = new QAction(videoLayers[i].visibleName, m_videoLayers);
				action->setCheckable(true);
				action->setChecked(true);
				connect(action, &QAction::triggered, [this, videoLayers, i](bool enable) {
					m_controller->setVideoLayerEnabled(videoLayers[i].id, enable);
				});
				m_videoLayers->addAction(action);
			}
=======
	CoreController::Interrupter interrupter(m_controller, true);
	mCore* core = m_controller->thread()->core;
	m_videoLayers->clear();
	m_audioChannels->clear();
	const mCoreChannelInfo* videoLayers;
	const mCoreChannelInfo* audioChannels;
	size_t nVideo = core->listVideoLayers(core, &videoLayers);
	size_t nAudio = core->listAudioChannels(core, &audioChannels);

	if (nVideo) {
		for (size_t i = 0; i < nVideo; ++i) {
			QAction* action = new QAction(videoLayers[i].visibleName, m_videoLayers);
			action->setCheckable(true);
			action->setChecked(true);
			connect(action, &QAction::triggered, [this, videoLayers, i](bool enable) {
				m_controller->thread()->core->enableVideoLayer(m_controller->thread()->core, videoLayers[i].id, enable);
			});
			m_videoLayers->addAction(action);
>>>>>>> ef82480a
		}
	}
	if (nAudio) {
		for (size_t i = 0; i < nAudio; ++i) {
			QAction* action = new QAction(audioChannels[i].visibleName, m_audioChannels);
			action->setCheckable(true);
			action->setChecked(true);
			connect(action, &QAction::triggered, [this, audioChannels, i](bool enable) {
				m_controller->thread()->core->enableAudioChannel(m_controller->thread()->core, audioChannels[i].id, enable);
			});
			m_audioChannels->addAction(action);
		}
	}
	m_display->startDrawing(m_controller);

	reloadAudioDriver();
}

void Window::gameStopped() {
#ifdef M_CORE_GBA
	for (QAction* action : m_gbaActions) {
		action->setDisabled(false);
	}
#endif
	for (QAction* action : m_gameActions) {
		action->setDisabled(true);
	}
	setWindowFilePath(QString());
	updateTitle();
	detachWidget(m_display.get());
	m_screenWidget->setDimensions(m_logo.width(), m_logo.height());
	m_screenWidget->setLockIntegerScaling(false);
	m_screenWidget->setLockAspectRatio(true);
	m_screenWidget->setPixmap(m_logo);
	m_screenWidget->unsetCursor();
#ifdef M_CORE_GB
	m_display->setMinimumSize(GB_VIDEO_HORIZONTAL_PIXELS, GB_VIDEO_VERTICAL_PIXELS);
#elif defined(M_CORE_GBA)
	m_display->setMinimumSize(VIDEO_HORIZONTAL_PIXELS, VIDEO_VERTICAL_PIXELS);
#endif
	m_screenWidget->setMinimumSize(m_display->minimumSize());

	m_videoLayers->clear();
	m_audioChannels->clear();

	m_fpsTimer.stop();
	m_focusCheck.stop();

	emit paused(false);
}

void Window::gameCrashed(const QString& errorMessage) {
	QMessageBox* crash = new QMessageBox(QMessageBox::Critical, tr("Crash"),
	                                     tr("The game has crashed with the following error:\n\n%1").arg(errorMessage),
	                                     QMessageBox::Ok, this, Qt::Sheet);
	crash->setAttribute(Qt::WA_DeleteOnClose);
	crash->show();
	m_controller->stop();
}

void Window::gameFailed() {
	QMessageBox* fail = new QMessageBox(QMessageBox::Warning, tr("Couldn't Load"),
	                                    tr("Could not load game. Are you sure it's in the correct format?"),
	                                    QMessageBox::Ok, this, Qt::Sheet);
	fail->setAttribute(Qt::WA_DeleteOnClose);
	fail->show();
}

void Window::unimplementedBiosCall(int call) {
	if (m_hitUnimplementedBiosCall) {
		return;
	}
	m_hitUnimplementedBiosCall = true;

	QMessageBox* fail = new QMessageBox(
	    QMessageBox::Warning, tr("Unimplemented BIOS call"),
	    tr("This game uses a BIOS call that is not implemented. Please use the official BIOS for best experience."),
	    QMessageBox::Ok, this, Qt::Sheet);
	fail->setAttribute(Qt::WA_DeleteOnClose);
	fail->show();
}

void Window::reloadDisplayDriver() {
	if (m_controller) {
		m_display->stopDrawing();
		detachWidget(m_display.get());
	}
	m_display = std::move(std::unique_ptr<Display>(Display::create(this)));
#if defined(BUILD_GL) || defined(BUILD_GLES)
	m_shaderView.reset();
	m_shaderView = std::make_unique<ShaderSelector>(m_display.get(), m_config);
#endif
	m_screenWidget->setMinimumSize(m_display->minimumSize());
	m_screenWidget->setSizePolicy(m_display->sizePolicy());
	connect(this, &Window::shutdown, m_display.get(), &Display::stopDrawing);
	connect(m_display.get(), &Display::hideCursor, [this]() {
		if (static_cast<QStackedLayout*>(m_screenWidget->layout())->currentWidget() == m_display.get()) {
			m_screenWidget->setCursor(Qt::BlankCursor);
		}
	});
	connect(m_display.get(), &Display::showCursor, [this]() {
		m_screenWidget->unsetCursor();
	});

	const mCoreOptions* opts = m_config->options();
	m_display->lockAspectRatio(opts->lockAspectRatio);
	m_display->filter(opts->resampleVideo);
#if defined(BUILD_GL) || defined(BUILD_GLES)
	if (opts->shader) {
		struct VDir* shader = VDirOpen(opts->shader);
		if (shader && m_display->supportsShaders()) {
			m_display->setShaders(shader);
			m_shaderView->refreshShaders();
			shader->close(shader);
		}
	}
#endif

	if (m_controller) {
		connect(m_controller.get(), &CoreController::stopping, m_display.get(), &Display::stopDrawing);
		connect(m_controller.get(), &CoreController::stateLoaded, m_display.get(), &Display::forceDraw);
		connect(m_controller.get(), &CoreController::rewound, m_display.get(), &Display::forceDraw);
		connect(m_controller.get(), &CoreController::paused, m_display.get(), &Display::pauseDrawing);
		connect(m_controller.get(), &CoreController::unpaused, m_display.get(), &Display::unpauseDrawing);
		connect(m_controller.get(), &CoreController::frameAvailable, m_display.get(), &Display::framePosted);
		connect(m_controller.get(), &CoreController::statusPosted, m_display.get(), &Display::showMessage);

		attachWidget(m_display.get());
		m_display->startDrawing(m_controller);
	}
}

void Window::reloadAudioDriver() {
	if (!m_controller) {
		return;
	}
	if (m_audioProcessor) {
		m_audioProcessor->stop();
		m_audioProcessor.reset();
	}

	const mCoreOptions* opts = m_config->options();
	m_audioProcessor = std::move(std::unique_ptr<AudioProcessor>(AudioProcessor::create()));
	m_audioProcessor->setInput(m_controller);
	m_audioProcessor->setBufferSamples(opts->audioBuffers);
	m_audioProcessor->requestSampleRate(opts->sampleRate);
	m_audioProcessor->start();
	connect(m_controller.get(), &CoreController::stopping, m_audioProcessor.get(), &AudioProcessor::stop);
}

void Window::tryMakePortable() {
	QMessageBox* confirm = new QMessageBox(QMessageBox::Question, tr("Really make portable?"),
	                                       tr("This will make the emulator load its configuration from the same directory as the executable. Do you want to continue?"),
	                                       QMessageBox::Yes | QMessageBox::Cancel, this, Qt::Sheet);
	confirm->setAttribute(Qt::WA_DeleteOnClose);
	connect(confirm->button(QMessageBox::Yes), &QAbstractButton::clicked, m_config, &ConfigController::makePortable);
	confirm->show();
}

void Window::mustRestart() {
	QMessageBox* dialog = new QMessageBox(QMessageBox::Warning, tr("Restart needed"),
	                                      tr("Some changes will not take effect until the emulator is restarted."),
	                                      QMessageBox::Ok, this, Qt::Sheet);
	dialog->setAttribute(Qt::WA_DeleteOnClose);
	dialog->show();
}

void Window::recordFrame() {
	m_frameList.append(QDateTime::currentDateTime());
	while (m_frameList.count() > FRAME_LIST_SIZE) {
		m_frameList.removeFirst();
	}
}

void Window::showFPS() {
	if (m_frameList.isEmpty()) {
		updateTitle();
		return;
	}
	qint64 interval = m_frameList.first().msecsTo(m_frameList.last());
	float fps = (m_frameList.count() - 1) * 10000.f / interval;
	fps = round(fps) / 10.f;
	updateTitle(fps);
}

void Window::updateTitle(float fps) {
	QString title;

	if (m_controller) {
		CoreController::Interrupter interrupter(m_controller);
		const NoIntroDB* db = GBAApp::app()->gameDB();
		NoIntroGame game{};
		uint32_t crc32 = 0;
		m_controller->thread()->core->checksum(m_controller->thread()->core, &crc32, CHECKSUM_CRC32);

		char gameTitle[17] = { '\0' };
		mCore* core = m_controller->thread()->core;
		core->getGameTitle(core, gameTitle);
		title = gameTitle;

#ifdef USE_SQLITE3
		if (db && crc32 && NoIntroDBLookupGameByCRC(db, crc32, &game)) {
			title = QLatin1String(game.name);
		}
#endif
		MultiplayerController* multiplayer = m_controller->multiplayerController();
		if (multiplayer && multiplayer->attached() > 1) {
			title += tr(" -  Player %1 of %2").arg(multiplayer->playerId(m_controller.get()) + 1).arg(multiplayer->attached());
			for (QAction* action : m_nonMpActions) {
				action->setDisabled(true);
			}
		} else {
			for (QAction* action : m_nonMpActions) {
				action->setDisabled(false);
			}
		}
	}
	if (title.isNull()) {
		setWindowTitle(tr("%1 - %2").arg(projectName).arg(projectVersion));
	} else if (fps < 0) {
		setWindowTitle(tr("%1 - %2 - %3").arg(projectName).arg(title).arg(projectVersion));
	} else {
		setWindowTitle(tr("%1 - %2 (%3 fps) - %4").arg(projectName).arg(title).arg(fps).arg(projectVersion));
	}
}

void Window::openStateWindow(LoadSave ls) {
	if (m_stateWindow) {
		return;
	}
	MultiplayerController* multiplayer = m_controller->multiplayerController();
	if (multiplayer && multiplayer->attached() > 1) {
		return;
	}
	bool wasPaused = m_controller->isPaused();
	m_stateWindow = new LoadSaveState(m_controller);
	connect(this, &Window::shutdown, m_stateWindow, &QWidget::close);
	connect(m_stateWindow, &LoadSaveState::closed, [this]() {
		detachWidget(m_stateWindow);
		m_stateWindow = nullptr;
		QMetaObject::invokeMethod(this, "setFocus", Qt::QueuedConnection);
	});
	if (!wasPaused) {
		m_controller->setPaused(true);
		connect(m_stateWindow, &LoadSaveState::closed, [this]() {
			if (m_controller) {
				m_controller->setPaused(false);
			}
		});
	}
	m_stateWindow->setAttribute(Qt::WA_DeleteOnClose);
	m_stateWindow->setMode(ls);
	attachWidget(m_stateWindow);
}

void Window::setupMenu(QMenuBar* menubar) {
	menubar->clear();
	installEventFilter(&m_inputController);

	QMenu* fileMenu = menubar->addMenu(tr("&File"));
	addControlledAction(fileMenu, fileMenu->addAction(tr("Load &ROM..."), this, SLOT(selectROM()), QKeySequence::Open),
	                    "loadROM");
#ifdef USE_SQLITE3
	addControlledAction(fileMenu, fileMenu->addAction(tr("Load ROM in archive..."), this, SLOT(selectROMInArchive())),
	                    "loadROMInArchive");
	addControlledAction(fileMenu, fileMenu->addAction(tr("Add folder to library..."), this, SLOT(addDirToLibrary())),
	                    "addDirToLibrary");
#endif

	QAction* loadTemporarySave = new QAction(tr("Load temporary save..."), fileMenu);
	connect(loadTemporarySave, &QAction::triggered, [this]() { this->selectSave(true); });
	m_gameActions.append(loadTemporarySave);
	addControlledAction(fileMenu, loadTemporarySave, "loadTemporarySave");

	addControlledAction(fileMenu, fileMenu->addAction(tr("Load &patch..."), this, SLOT(selectPatch())), "loadPatch");

#ifdef M_CORE_GBA
	QAction* bootBIOS = new QAction(tr("Boot BIOS"), fileMenu);
	connect(bootBIOS, &QAction::triggered, [this]() {
		setController(m_manager->loadBIOS(PLATFORM_GBA, m_config->getOption("gba.bios")), QString());
	});
	addControlledAction(fileMenu, bootBIOS, "bootBIOS");
#endif

	addControlledAction(fileMenu, fileMenu->addAction(tr("Replace ROM..."), this, SLOT(replaceROM())), "replaceROM");

	QAction* romInfo = new QAction(tr("ROM &info..."), fileMenu);
	connect(romInfo, &QAction::triggered, openControllerTView<ROMInfo>());
	m_gameActions.append(romInfo);
	addControlledAction(fileMenu, romInfo, "romInfo");

	m_mruMenu = fileMenu->addMenu(tr("Recent"));

	fileMenu->addSeparator();

	addControlledAction(fileMenu, fileMenu->addAction(tr("Make portable"), this, SLOT(tryMakePortable())), "makePortable");

	fileMenu->addSeparator();

	QAction* loadState = new QAction(tr("&Load state"), fileMenu);
	loadState->setShortcut(tr("F10"));
	connect(loadState, &QAction::triggered, [this]() { this->openStateWindow(LoadSave::LOAD); });
	m_gameActions.append(loadState);
	m_nonMpActions.append(loadState);
	addControlledAction(fileMenu, loadState, "loadState");

	QAction* saveState = new QAction(tr("&Save state"), fileMenu);
	saveState->setShortcut(tr("Shift+F10"));
	connect(saveState, &QAction::triggered, [this]() { this->openStateWindow(LoadSave::SAVE); });
	m_gameActions.append(saveState);
	m_nonMpActions.append(saveState);
	addControlledAction(fileMenu, saveState, "saveState");

	QMenu* quickLoadMenu = fileMenu->addMenu(tr("Quick load"));
	QMenu* quickSaveMenu = fileMenu->addMenu(tr("Quick save"));

	QAction* quickLoad = new QAction(tr("Load recent"), quickLoadMenu);
	connect(quickLoad, &QAction::triggered, [this] {
		m_controller->loadState();
	});
	m_gameActions.append(quickLoad);
	m_nonMpActions.append(quickLoad);
	addControlledAction(quickLoadMenu, quickLoad, "quickLoad");

	QAction* quickSave = new QAction(tr("Save recent"), quickSaveMenu);
	connect(quickLoad, &QAction::triggered, [this] {
		m_controller->saveState();
	});
	m_gameActions.append(quickSave);
	m_nonMpActions.append(quickSave);
	addControlledAction(quickSaveMenu, quickSave, "quickSave");

	quickLoadMenu->addSeparator();
	quickSaveMenu->addSeparator();

	QAction* undoLoadState = new QAction(tr("Undo load state"), quickLoadMenu);
	undoLoadState->setShortcut(tr("F11"));
	connect(undoLoadState, &QAction::triggered, [this]() {
		m_controller->loadBackupState();
	});
	m_gameActions.append(undoLoadState);
	m_nonMpActions.append(undoLoadState);
	addControlledAction(quickLoadMenu, undoLoadState, "undoLoadState");

	QAction* undoSaveState = new QAction(tr("Undo save state"), quickSaveMenu);
	undoSaveState->setShortcut(tr("Shift+F11"));
	connect(undoSaveState, &QAction::triggered, [this]() {
		m_controller->saveBackupState();
	});
	m_gameActions.append(undoSaveState);
	m_nonMpActions.append(undoSaveState);
	addControlledAction(quickSaveMenu, undoSaveState, "undoSaveState");

	quickLoadMenu->addSeparator();
	quickSaveMenu->addSeparator();

	int i;
	for (i = 1; i < 10; ++i) {
		quickLoad = new QAction(tr("State &%1").arg(i), quickLoadMenu);
		quickLoad->setShortcut(tr("F%1").arg(i));
		connect(quickLoad, &QAction::triggered, [this, i]() {
			m_controller->loadState(i);
		});
		m_gameActions.append(quickLoad);
		m_nonMpActions.append(quickLoad);
		addControlledAction(quickLoadMenu, quickLoad, QString("quickLoad.%1").arg(i));

		quickSave = new QAction(tr("State &%1").arg(i), quickSaveMenu);
		quickSave->setShortcut(tr("Shift+F%1").arg(i));
		connect(quickSave, &QAction::triggered, [this, i]() {
			m_controller->saveState(i);
		});
		m_gameActions.append(quickSave);
		m_nonMpActions.append(quickSave);
		addControlledAction(quickSaveMenu, quickSave, QString("quickSave.%1").arg(i));
	}

#ifdef M_CORE_GBA
	fileMenu->addSeparator();
	QAction* importShark = new QAction(tr("Import GameShark Save"), fileMenu);
	connect(importShark, &QAction::triggered, this, &Window::importSharkport);
	m_gameActions.append(importShark);
	m_gbaActions.append(importShark);
	addControlledAction(fileMenu, importShark, "importShark");

	QAction* exportShark = new QAction(tr("Export GameShark Save"), fileMenu);
	connect(exportShark, &QAction::triggered, this, &Window::exportSharkport);
	m_gameActions.append(exportShark);
	m_gbaActions.append(exportShark);
	addControlledAction(fileMenu, exportShark, "exportShark");
#endif

	fileMenu->addSeparator();
	m_multiWindow = new QAction(tr("New multiplayer window"), fileMenu);
	connect(m_multiWindow, &QAction::triggered, [this]() {
		GBAApp::app()->newWindow();
	});
	addControlledAction(fileMenu, m_multiWindow, "multiWindow");

#ifndef Q_OS_MAC
	fileMenu->addSeparator();
#endif

	QAction* about = new QAction(tr("About"), fileMenu);
	connect(about, &QAction::triggered, openTView<AboutScreen>());
	fileMenu->addAction(about);

#ifndef Q_OS_MAC
	addControlledAction(fileMenu, fileMenu->addAction(tr("E&xit"), this, SLOT(close()), QKeySequence::Quit), "quit");
#endif

	QMenu* emulationMenu = menubar->addMenu(tr("&Emulation"));
	QAction* reset = new QAction(tr("&Reset"), emulationMenu);
	reset->setShortcut(tr("Ctrl+R"));
	connect(reset, &QAction::triggered, [this]() {
		m_controller->reset();
	});
	m_gameActions.append(reset);
	addControlledAction(emulationMenu, reset, "reset");

	QAction* shutdown = new QAction(tr("Sh&utdown"), emulationMenu);
	connect(shutdown, &QAction::triggered, [this]() {
		m_controller->stop();
	});
	m_gameActions.append(shutdown);
	addControlledAction(emulationMenu, shutdown, "shutdown");

#ifdef M_CORE_GBA
	QAction* yank = new QAction(tr("Yank game pak"), emulationMenu);
	connect(yank, &QAction::triggered, [this]() {
		m_controller->yankPak();
	});
	m_gameActions.append(yank);
	m_gbaActions.append(yank);
	addControlledAction(emulationMenu, yank, "yank");
#endif
	emulationMenu->addSeparator();

	QAction* pause = new QAction(tr("&Pause"), emulationMenu);
	pause->setChecked(false);
	pause->setCheckable(true);
	pause->setShortcut(tr("Ctrl+P"));
	connect(pause, &QAction::triggered, [this](bool paused) {
		m_controller->setPaused(paused);
	});
	connect(this, &Window::paused, [pause](bool paused) {
		pause->setChecked(paused);
	});
	m_gameActions.append(pause);
	addControlledAction(emulationMenu, pause, "pause");

	QAction* frameAdvance = new QAction(tr("&Next frame"), emulationMenu);
	frameAdvance->setShortcut(tr("Ctrl+N"));
	connect(frameAdvance, &QAction::triggered, [this]() {
		m_controller->frameAdvance();
	});
	m_gameActions.append(frameAdvance);
	addControlledAction(emulationMenu, frameAdvance, "frameAdvance");

	emulationMenu->addSeparator();

<<<<<<< HEAD
	m_inputController.inputIndex()->addItem(qMakePair([this]() {
		m_controller->setTurbo(true, false);
	}, [this]() {
		m_controller->setTurbo(false, false);
	}), tr("Fast forward (held)"), "holdFastForward", emulationMenu)->setShortcut(QKeySequence(Qt::Key_Tab)[0]);
=======
	m_shortcutController->addFunctions(emulationMenu, [this]() {
		m_controller->setFastForward(true);
	}, [this]() {
		m_controller->setFastForward(false);
	}, QKeySequence(Qt::Key_Tab), tr("Fast forward (held)"), "holdFastForward");
>>>>>>> ef82480a

	QAction* turbo = new QAction(tr("&Fast forward"), emulationMenu);
	turbo->setCheckable(true);
	turbo->setChecked(false);
	turbo->setShortcut(tr("Shift+Tab"));
	connect(turbo, &QAction::triggered, [this](bool value) {
		m_controller->forceFastForward(value);
	});
	addControlledAction(emulationMenu, turbo, "fastForward");

	QMenu* ffspeedMenu = emulationMenu->addMenu(tr("Fast forward speed"));
	ConfigOption* ffspeed = m_config->addOption("fastForwardRatio");
	ffspeed->connect([this](const QVariant& value) {
		reloadConfig();
	}, this);
	ffspeed->addValue(tr("Unbounded"), -1.0f, ffspeedMenu);
	ffspeed->setValue(QVariant(-1.0f));
	ffspeedMenu->addSeparator();
	for (i = 2; i < 11; ++i) {
		ffspeed->addValue(tr("%0x").arg(i), i, ffspeedMenu);
	}
	m_config->updateOption("fastForwardRatio");

<<<<<<< HEAD
	m_inputController.inputIndex()->addItem(qMakePair([this]() {
		m_controller->startRewinding();
	}, [this]() {
		m_controller->stopRewinding();
	}), tr("Rewind (held)"), "holdRewind", emulationMenu)->setShortcut(QKeySequence("`")[0]);
=======
	m_shortcutController->addFunctions(emulationMenu, [this]() {
		m_controller->setRewinding(true);
	}, [this]() {
		m_controller->setRewinding(false);
	}, QKeySequence("`"), tr("Rewind (held)"), "holdRewind");
>>>>>>> ef82480a

	QAction* rewind = new QAction(tr("Re&wind"), emulationMenu);
	rewind->setShortcut(tr("~"));
	connect(rewind, &QAction::triggered, [this]() {
		m_controller->rewind();
	});
	m_gameActions.append(rewind);
	m_nonMpActions.append(rewind);
	addControlledAction(emulationMenu, rewind, "rewind");

	QAction* frameRewind = new QAction(tr("Step backwards"), emulationMenu);
	frameRewind->setShortcut(tr("Ctrl+B"));
	connect(frameRewind, &QAction::triggered, [this] () {
		m_controller->rewind(1);
	});
	m_gameActions.append(frameRewind);
	m_nonMpActions.append(frameRewind);
	addControlledAction(emulationMenu, frameRewind, "frameRewind");

	ConfigOption* videoSync = m_config->addOption("videoSync");
	videoSync->addBoolean(tr("Sync to &video"), emulationMenu);
	videoSync->connect([this](const QVariant& value) {
		reloadConfig();
	}, this);
	m_config->updateOption("videoSync");

	ConfigOption* audioSync = m_config->addOption("audioSync");
	audioSync->addBoolean(tr("Sync to &audio"), emulationMenu);
	audioSync->connect([this](const QVariant& value) {
		reloadConfig();
	}, this);
	m_config->updateOption("audioSync");

	emulationMenu->addSeparator();

	QMenu* solarMenu = emulationMenu->addMenu(tr("Solar sensor"));
	QAction* solarIncrease = new QAction(tr("Increase solar level"), solarMenu);
	connect(solarIncrease, &QAction::triggered, &m_inputController, &InputController::increaseLuminanceLevel);
	addControlledAction(solarMenu, solarIncrease, "increaseLuminanceLevel");

	QAction* solarDecrease = new QAction(tr("Decrease solar level"), solarMenu);
	connect(solarDecrease, &QAction::triggered, &m_inputController, &InputController::decreaseLuminanceLevel);
	addControlledAction(solarMenu, solarDecrease, "decreaseLuminanceLevel");

	QAction* maxSolar = new QAction(tr("Brightest solar level"), solarMenu);
	connect(maxSolar, &QAction::triggered, [this]() { m_inputController.setLuminanceLevel(10); });
	addControlledAction(solarMenu, maxSolar, "maxLuminanceLevel");

	QAction* minSolar = new QAction(tr("Darkest solar level"), solarMenu);
	connect(minSolar, &QAction::triggered, [this]() { m_inputController.setLuminanceLevel(0); });
	addControlledAction(solarMenu, minSolar, "minLuminanceLevel");

	solarMenu->addSeparator();
	for (int i = 0; i <= 10; ++i) {
		QAction* setSolar = new QAction(tr("Brightness %1").arg(QString::number(i)), solarMenu);
		connect(setSolar, &QAction::triggered, [this, i]() {
			m_inputController.setLuminanceLevel(i);
		});
		addControlledAction(solarMenu, setSolar, QString("luminanceLevel.%1").arg(QString::number(i)));
	}

	QMenu* avMenu = menubar->addMenu(tr("Audio/&Video"));
	QMenu* frameMenu = avMenu->addMenu(tr("Frame size"));
	for (int i = 1; i <= 6; ++i) {
		QAction* setSize = new QAction(tr("%1x").arg(QString::number(i)), avMenu);
		setSize->setCheckable(true);
		if (m_savedScale == i) {
			setSize->setChecked(true);
		}
		connect(setSize, &QAction::triggered, [this, i, setSize]() {
			showNormal();
			QSize size(VIDEO_HORIZONTAL_PIXELS, VIDEO_VERTICAL_PIXELS);
			if (m_controller) {
				size = m_controller->screenDimensions();
			}
			size *= i;
			m_savedScale = i;
			m_config->setOption("scaleMultiplier", i); // TODO: Port to other
			resizeFrame(size);
			bool enableSignals = setSize->blockSignals(true);
			setSize->setChecked(true);
			setSize->blockSignals(enableSignals);
		});
		m_frameSizes[i] = setSize;
		addControlledAction(frameMenu, setSize, QString("frame%1x").arg(QString::number(i)));
	}
	QKeySequence fullscreenKeys;
#ifdef Q_OS_WIN
	fullscreenKeys = QKeySequence("Alt+Return");
#else
	fullscreenKeys = QKeySequence("Ctrl+F");
#endif
	addControlledAction(frameMenu, frameMenu->addAction(tr("Toggle fullscreen"), this, SLOT(toggleFullScreen()), fullscreenKeys), "fullscreen");

	ConfigOption* lockAspectRatio = m_config->addOption("lockAspectRatio");
	lockAspectRatio->addBoolean(tr("Lock aspect ratio"), avMenu);
	lockAspectRatio->connect([this](const QVariant& value) {
		m_display->lockAspectRatio(value.toBool());
		if (m_controller) {
			m_screenWidget->setLockAspectRatio(value.toBool());
		}
	}, this);
	m_config->updateOption("lockAspectRatio");

	ConfigOption* lockIntegerScaling = m_config->addOption("lockIntegerScaling");
	lockIntegerScaling->addBoolean(tr("Force integer scaling"), avMenu);
	lockIntegerScaling->connect([this](const QVariant& value) {
		m_display->lockIntegerScaling(value.toBool());
		if (m_controller) {
			m_screenWidget->setLockIntegerScaling(value.toBool());
		}
	}, this);
	m_config->updateOption("lockIntegerScaling");

	ConfigOption* resampleVideo = m_config->addOption("resampleVideo");
	resampleVideo->addBoolean(tr("Bilinear filtering"), avMenu);
	resampleVideo->connect([this](const QVariant& value) {
		m_display->filter(value.toBool());
	}, this);
	m_config->updateOption("resampleVideo");

	QMenu* skipMenu = avMenu->addMenu(tr("Frame&skip"));
	ConfigOption* skip = m_config->addOption("frameskip");
	skip->connect([this](const QVariant& value) {
		reloadConfig();
	}, this);
	for (int i = 0; i <= 10; ++i) {
		skip->addValue(QString::number(i), i, skipMenu);
	}
	m_config->updateOption("frameskip");

	avMenu->addSeparator();

	ConfigOption* mute = m_config->addOption("mute");
	QAction* muteAction = mute->addBoolean(tr("Mute"), avMenu);
	mute->connect([this](const QVariant& value) {
		reloadConfig();
	}, this);
	m_config->updateOption("mute");
	addControlledAction(avMenu, muteAction, "mute");

	QMenu* target = avMenu->addMenu(tr("FPS target"));
	ConfigOption* fpsTargetOption = m_config->addOption("fpsTarget");
	fpsTargetOption->connect([this](const QVariant& value) {
		reloadConfig();
	}, this);
	fpsTargetOption->addValue(tr("15"), 15, target);
	fpsTargetOption->addValue(tr("30"), 30, target);
	fpsTargetOption->addValue(tr("45"), 45, target);
	fpsTargetOption->addValue(tr("Native (59.7)"), float(GBA_ARM7TDMI_FREQUENCY) / float(VIDEO_TOTAL_LENGTH), target);
	fpsTargetOption->addValue(tr("60"), 60, target);
	fpsTargetOption->addValue(tr("90"), 90, target);
	fpsTargetOption->addValue(tr("120"), 120, target);
	fpsTargetOption->addValue(tr("240"), 240, target);
	m_config->updateOption("fpsTarget");

#if defined(USE_PNG) || defined(USE_FFMPEG) || defined(USE_MAGICK)
	avMenu->addSeparator();
#endif

#ifdef USE_PNG
	QAction* screenshot = new QAction(tr("Take &screenshot"), avMenu);
	screenshot->setShortcut(tr("F12"));
	connect(screenshot, &QAction::triggered, [this]() {
		m_controller->screenshot();
	});
	m_gameActions.append(screenshot);
	addControlledAction(avMenu, screenshot, "screenshot");
#endif

#ifdef USE_FFMPEG
	QAction* recordOutput = new QAction(tr("Record output..."), avMenu);
	connect(recordOutput, &QAction::triggered, this, &Window::openVideoWindow);
	addControlledAction(avMenu, recordOutput, "recordOutput");
	m_gameActions.append(recordOutput);
#endif

#ifdef USE_MAGICK
	QAction* recordGIF = new QAction(tr("Record GIF..."), avMenu);
	connect(recordGIF, &QAction::triggered, this, &Window::openGIFWindow);
	addControlledAction(avMenu, recordGIF, "recordGIF");
#endif

	QAction* recordVL = new QAction(tr("Record video log..."), avMenu);
	connect(recordVL, &QAction::triggered, this, &Window::startVideoLog);
	addControlledAction(avMenu, recordVL, "recordVL");
	m_gameActions.append(recordVL);

	QAction* stopVL = new QAction(tr("Stop video log"), avMenu);
	connect(stopVL, &QAction::triggered, [this]() {
		m_controller->endVideoLog();
	});
	addControlledAction(avMenu, stopVL, "stopVL");
	m_gameActions.append(stopVL);

	avMenu->addSeparator();
	m_videoLayers = avMenu->addMenu(tr("Video layers"));
	m_audioChannels = avMenu->addMenu(tr("Audio channels"));

	QMenu* toolsMenu = menubar->addMenu(tr("&Tools"));
	QAction* viewLogs = new QAction(tr("View &logs..."), toolsMenu);
	connect(viewLogs, &QAction::triggered, m_logView, &QWidget::show);
	addControlledAction(toolsMenu, viewLogs, "viewLogs");

	QAction* overrides = new QAction(tr("Game &overrides..."), toolsMenu);
	connect(overrides, &QAction::triggered, [this]() {
		if (!m_overrideView) {
			m_overrideView = new OverrideView(m_config);
			if (m_controller) {
				m_overrideView->setController(m_controller);
			}
			connect(this, &Window::shutdown, m_overrideView, &QWidget::close);
		}
		m_overrideView->show();
	});
	addControlledAction(toolsMenu, overrides, "overrideWindow");

	QAction* sensors = new QAction(tr("Game &Pak sensors..."), toolsMenu);
	connect(sensors, &QAction::triggered, openTView<SensorView, InputController*>(&m_inputController));
	addControlledAction(toolsMenu, sensors, "sensorWindow");

	QAction* cheats = new QAction(tr("&Cheats..."), toolsMenu);
	connect(cheats, &QAction::triggered, openControllerTView<CheatsView>());
	m_gameActions.append(cheats);
	addControlledAction(toolsMenu, cheats, "cheatsWindow");

	toolsMenu->addSeparator();
	addControlledAction(toolsMenu, toolsMenu->addAction(tr("Settings..."), this, SLOT(openSettingsWindow())),
	                    "settings");

	toolsMenu->addSeparator();

#ifdef USE_DEBUGGERS
	QAction* consoleWindow = new QAction(tr("Open debugger console..."), toolsMenu);
	connect(consoleWindow, &QAction::triggered, this, &Window::consoleOpen);
	addControlledAction(toolsMenu, consoleWindow, "debuggerWindow");
#endif

#ifdef USE_GDB_STUB
	QAction* gdbWindow = new QAction(tr("Start &GDB server..."), toolsMenu);
	connect(gdbWindow, &QAction::triggered, this, &Window::gdbOpen);
	m_gbaActions.append(gdbWindow);
	m_gameActions.append(gdbWindow);
	addControlledAction(toolsMenu, gdbWindow, "gdbWindow");
#endif
	toolsMenu->addSeparator();

	QAction* paletteView = new QAction(tr("View &palette..."), toolsMenu);
	connect(paletteView, &QAction::triggered, openControllerTView<PaletteView>());
	m_gameActions.append(paletteView);
	addControlledAction(toolsMenu, paletteView, "paletteWindow");

	QAction* objView = new QAction(tr("View &sprites..."), toolsMenu);
	connect(objView, &QAction::triggered, openControllerTView<ObjView>());
	m_gameActions.append(objView);
	addControlledAction(toolsMenu, objView, "spriteWindow");

	QAction* tileView = new QAction(tr("View &tiles..."), toolsMenu);
	connect(tileView, &QAction::triggered, openControllerTView<TileView>());
	m_gameActions.append(tileView);
	addControlledAction(toolsMenu, tileView, "tileWindow");

	QAction* memoryView = new QAction(tr("View memory..."), toolsMenu);
	connect(memoryView, &QAction::triggered, openControllerTView<MemoryView>());
	m_gameActions.append(memoryView);
	addControlledAction(toolsMenu, memoryView, "memoryView");

	QAction* memorySearch = new QAction(tr("Search memory..."), toolsMenu);
	connect(memorySearch, &QAction::triggered, openControllerTView<MemorySearch>());
	m_gameActions.append(memorySearch);
	addControlledAction(toolsMenu, memorySearch, "memorySearch");

#ifdef M_CORE_GBA
	QAction* ioViewer = new QAction(tr("View &I/O registers..."), toolsMenu);
	connect(ioViewer, &QAction::triggered, openControllerTView<IOViewer>());
	m_gameActions.append(ioViewer);
	m_gbaActions.append(ioViewer);
	addControlledAction(toolsMenu, ioViewer, "ioViewer");
#endif

	ConfigOption* skipBios = m_config->addOption("skipBios");
	skipBios->connect([this](const QVariant& value) {
		reloadConfig();
	}, this);

	ConfigOption* useBios = m_config->addOption("useBios");
	useBios->connect([this](const QVariant& value) {
		reloadConfig();
	}, this);

	ConfigOption* buffers = m_config->addOption("audioBuffers");
	buffers->connect([this](const QVariant& value) {
		reloadConfig();
	}, this);

	ConfigOption* sampleRate = m_config->addOption("sampleRate");
	sampleRate->connect([this](const QVariant& value) {
		reloadConfig();
	}, this);

	ConfigOption* volume = m_config->addOption("volume");
	volume->connect([this](const QVariant& value) {
		reloadConfig();
	}, this);

	ConfigOption* rewindEnable = m_config->addOption("rewindEnable");
	rewindEnable->connect([this](const QVariant& value) {
		reloadConfig();
	}, this);

	ConfigOption* rewindBufferCapacity = m_config->addOption("rewindBufferCapacity");
	rewindBufferCapacity->connect([this](const QVariant& value) {
		reloadConfig();
	}, this);

	ConfigOption* rewindSave = m_config->addOption("rewindSave");
	rewindBufferCapacity->connect([this](const QVariant& value) {
		reloadConfig();
	}, this);

	ConfigOption* allowOpposingDirections = m_config->addOption("allowOpposingDirections");
	allowOpposingDirections->connect([this](const QVariant& value) {
		reloadConfig();
	}, this);

	ConfigOption* saveStateExtdata = m_config->addOption("saveStateExtdata");
	saveStateExtdata->connect([this](const QVariant& value) {
		reloadConfig();
	}, this);

	ConfigOption* loadStateExtdata = m_config->addOption("loadStateExtdata");
	loadStateExtdata->connect([this](const QVariant& value) {
		reloadConfig();
	}, this);

	ConfigOption* preload = m_config->addOption("preload");
	preload->connect([this](const QVariant& value) {
		m_manager->setPreload(value.toBool());
	}, this);
	m_config->updateOption("preload");

	QAction* exitFullScreen = new QAction(tr("Exit fullscreen"), frameMenu);
	connect(exitFullScreen, &QAction::triggered, this, &Window::exitFullScreen);
	exitFullScreen->setShortcut(QKeySequence("Esc"));
	addHiddenAction(frameMenu, exitFullScreen, "exitFullScreen");

	for (QAction* action : m_gameActions) {
		action->setDisabled(true);
	}

	m_inputController.rebuildIndex();
}

void Window::attachWidget(QWidget* widget) {
	m_screenWidget->layout()->addWidget(widget);
	m_screenWidget->unsetCursor();
	static_cast<QStackedLayout*>(m_screenWidget->layout())->setCurrentWidget(widget);
}

void Window::detachWidget(QWidget* widget) {
	m_screenWidget->layout()->removeWidget(widget);
}

void Window::appendMRU(const QString& fname) {
	int index = m_mruFiles.indexOf(fname);
	if (index >= 0) {
		m_mruFiles.removeAt(index);
	}
	m_mruFiles.prepend(fname);
	while (m_mruFiles.size() > ConfigController::MRU_LIST_SIZE) {
		m_mruFiles.removeLast();
	}
	updateMRU();
}

void Window::updateMRU() {
	if (!m_mruMenu) {
		return;
	}
	for (QAction* action : m_mruMenu->actions()) {
		delete action;
	}
	m_mruMenu->clear();
	int i = 0;
	for (const QString& file : m_mruFiles) {
		QAction* item = new QAction(QDir::toNativeSeparators(file).replace("&", "&&"), m_mruMenu);
		item->setShortcut(QString("Ctrl+%1").arg(i));
		connect(item, &QAction::triggered, [this, file]() {
			setController(m_manager->loadGame(file), file);
		});
		m_mruMenu->addAction(item);
		++i;
	}
	m_config->setMRU(m_mruFiles);
	m_config->write();
	m_mruMenu->setEnabled(i > 0);
}

QAction* Window::addControlledAction(QMenu* menu, QAction* action, const QString& name) {
	addHiddenAction(menu, action, name);
	menu->addAction(action);
	return action;
}

QAction* Window::addHiddenAction(QMenu* menu, QAction* action, const QString& name) {
	m_inputController.inputIndex()->addItem(action, name, menu);
	action->setShortcutContext(Qt::WidgetShortcut);
	addAction(action);
	return action;
}

void Window::focusCheck() {
	if (!m_config->getOption("pauseOnFocusLost").toInt() || !m_controller) {
		return;
	}
	if (QGuiApplication::focusWindow() && m_autoresume) {
		m_controller->setPaused(false);
		m_autoresume = false;
	} else if (!QGuiApplication::focusWindow() && !m_controller->isPaused()) {
		m_autoresume = true;
		m_controller->setPaused(true);
	}
}

void Window::setController(CoreController* controller, const QString& fname) {
	if (!controller) {
		return;
	}
	if (!fname.isEmpty()) {
		setWindowFilePath(fname);
		appendMRU(fname);
	}

	if (m_controller) {
		m_controller->disconnect(this);
		m_controller->stop();
		m_controller.reset();
	}

	m_controller = std::shared_ptr<CoreController>(controller);
	m_inputController.recalibrateAxes();
	m_controller->setInputController(&m_inputController);
	m_controller->setLogger(&m_log);

	connect(this, &Window::shutdown, [this]() {
		if (!m_controller) {
			return;
		}
		m_controller->stop();
	});

	connect(m_controller.get(), &CoreController::started, this, &Window::gameStarted);
	connect(m_controller.get(), &CoreController::started, &m_inputController, &InputController::suspendScreensaver);
	connect(m_controller.get(), &CoreController::stopping, this, &Window::gameStopped);
	{
		std::shared_ptr<CoreController> controller(m_controller);
		connect(m_controller.get(), &CoreController::stopping, [this, controller]() {
			if (m_controller == controller) {
				m_controller.reset();
			}
		});
	}
	connect(m_controller.get(), &CoreController::stopping, &m_inputController, &InputController::resumeScreensaver);
	connect(m_controller.get(), &CoreController::paused, [this]() {
		QSize size = m_controller->screenDimensions();
		QImage currentImage(reinterpret_cast<const uchar*>(m_controller->drawContext()), size.width(), size.height(),
		                    size.width() * BYTES_PER_PIXEL, QImage::Format_RGBX8888);
		QPixmap pixmap;
		pixmap.convertFromImage(currentImage);
		m_screenWidget->setPixmap(pixmap);
		emit paused(true);
	});
#ifndef Q_OS_MAC
	connect(m_controller.get(), &CoreController::paused, menuBar(), &QWidget::show);
	connect(m_controller.get(), &CoreController::unpaused, [this]() {
		if(isFullScreen()) {
			menuBar()->hide();
		}
	});
#endif

	connect(m_controller.get(), &CoreController::paused, &m_inputController, &InputController::resumeScreensaver);
	connect(m_controller.get(), &CoreController::unpaused, [this]() {
		emit paused(false);
	});

	connect(m_controller.get(), &CoreController::stopping, m_display.get(), &Display::stopDrawing);
	connect(m_controller.get(), &CoreController::stateLoaded, m_display.get(), &Display::forceDraw);
	connect(m_controller.get(), &CoreController::rewound, m_display.get(), &Display::forceDraw);
	connect(m_controller.get(), &CoreController::paused, m_display.get(), &Display::pauseDrawing);
	connect(m_controller.get(), &CoreController::unpaused, m_display.get(), &Display::unpauseDrawing);
	connect(m_controller.get(), &CoreController::frameAvailable, m_display.get(), &Display::framePosted);
	connect(m_controller.get(), &CoreController::statusPosted, m_display.get(), &Display::showMessage);

	connect(m_controller.get(), &CoreController::unpaused, &m_inputController, &InputController::suspendScreensaver);
	connect(m_controller.get(), &CoreController::frameAvailable, this, &Window::recordFrame);
	connect(m_controller.get(), &CoreController::crashed, this, &Window::gameCrashed);
	connect(m_controller.get(), &CoreController::failed, this, &Window::gameFailed);
	connect(m_controller.get(), &CoreController::unimplementedBiosCall, this, &Window::unimplementedBiosCall);

	if (m_gdbController) {
		m_gdbController->setController(m_controller);
	}
	if (m_console) {
		m_console->setController(m_controller);
	}
	if (m_gifView) {
		m_gifView->setController(m_controller);
	}
	if (m_videoView) {
		m_videoView->setController(m_controller);
	}
	if (m_overrideView) {
		m_overrideView->setController(m_controller);
	}

	if (!m_pendingPatch.isEmpty()) {
		m_controller->loadPatch(m_pendingPatch);
		m_pendingPatch = QString();
	}

	m_controller->start();
}

WindowBackground::WindowBackground(QWidget* parent)
	: QLabel(parent)
{
	setLayout(new QStackedLayout());
	layout()->setContentsMargins(0, 0, 0, 0);
	setAlignment(Qt::AlignCenter);
}

void WindowBackground::setSizeHint(const QSize& hint) {
	m_sizeHint = hint;
}

QSize WindowBackground::sizeHint() const {
	return m_sizeHint;
}

void WindowBackground::setDimensions(int width, int height) {
	m_aspectWidth = width;
	m_aspectHeight = height;
}

void WindowBackground::setLockIntegerScaling(bool lock) {
	m_lockIntegerScaling = lock;
}

void WindowBackground::setLockAspectRatio(bool lock) {
	m_lockAspectRatio = lock;
}

void WindowBackground::paintEvent(QPaintEvent*) {
	const QPixmap* logo = pixmap();
	if (!logo) {
		return;
	}
	QPainter painter(this);
	painter.setRenderHint(QPainter::SmoothPixmapTransform);
	painter.fillRect(QRect(QPoint(), size()), Qt::black);
	QSize s = size();
	QSize ds = s;
	if (m_lockAspectRatio) {
		if (ds.width() * m_aspectHeight > ds.height() * m_aspectWidth) {
			ds.setWidth(ds.height() * m_aspectWidth / m_aspectHeight);
		} else if (ds.width() * m_aspectHeight < ds.height() * m_aspectWidth) {
			ds.setHeight(ds.width() * m_aspectHeight / m_aspectWidth);
		}
	}
	if (m_lockIntegerScaling) {
		ds.setWidth(ds.width() - ds.width() % m_aspectWidth);
		ds.setHeight(ds.height() - ds.height() % m_aspectHeight);
	}
	QPoint origin = QPoint((s.width() - ds.width()) / 2, (s.height() - ds.height()) / 2);
	QRect full(origin, ds);
	painter.drawPixmap(full, *logo);
}<|MERGE_RESOLUTION|>--- conflicted
+++ resolved
@@ -134,28 +134,8 @@
 	setCentralWidget(m_screenWidget);
 
 	connect(this, &Window::shutdown, m_logView, &QWidget::hide);
-<<<<<<< HEAD
-	connect(this, &Window::audioBufferSamplesChanged, m_controller, &GameController::setAudioBufferSamples);
-	connect(this, &Window::sampleRateChanged, m_controller, &GameController::setAudioSampleRate);
-	connect(this, &Window::fpsTargetChanged, m_controller, &GameController::setFPSTarget);
-	connect(&m_inputController, &InputController::keyPressed, m_controller, &GameController::keyPressed);
-	connect(&m_inputController, &InputController::keyReleased, m_controller, &GameController::keyReleased);
-	connect(&m_inputController, &InputController::keyAutofire, m_controller, &GameController::setAutofire);
 	connect(&m_fpsTimer, &QTimer::timeout, this, &Window::showFPS);
 	connect(&m_focusCheck, &QTimer::timeout, this, &Window::focusCheck);
-	connect(m_display, &Display::hideCursor, [this]() {
-		if (static_cast<QStackedLayout*>(m_screenWidget->layout())->currentWidget() == m_display) {
-			m_screenWidget->setCursor(Qt::BlankCursor);
-		}
-	});
-	connect(m_display, &Display::showCursor, [this]() {
-		m_screenWidget->unsetCursor();
-	});
-=======
-	connect(&m_fpsTimer, &QTimer::timeout, this, &Window::showFPS);
-	connect(&m_focusCheck, &QTimer::timeout, this, &Window::focusCheck);
-	connect(&m_inputController, &InputController::profileLoaded, m_shortcutController, &ShortcutController::loadProfile);
->>>>>>> ef82480a
 
 	m_log.setLevels(mLOG_WARN | mLOG_ERROR | mLOG_FATAL);
 	m_fpsTimer.setInterval(FPS_TIMER_INTERVAL);
@@ -502,41 +482,6 @@
 }
 #endif
 
-<<<<<<< HEAD
-=======
-void Window::keyPressEvent(QKeyEvent* event) {
-	if (event->isAutoRepeat()) {
-		QWidget::keyPressEvent(event);
-		return;
-	}
-	GBAKey key = m_inputController.mapKeyboard(event->key());
-	if (key == GBA_KEY_NONE) {
-		QWidget::keyPressEvent(event);
-		return;
-	}
-	if (m_controller) {
-		m_controller->addKey(key);
-	}
-	event->accept();
-}
-
-void Window::keyReleaseEvent(QKeyEvent* event) {
-	if (event->isAutoRepeat()) {
-		QWidget::keyReleaseEvent(event);
-		return;
-	}
-	GBAKey key = m_inputController.mapKeyboard(event->key());
-	if (key == GBA_KEY_NONE) {
-		QWidget::keyPressEvent(event);
-		return;
-	}
-	if (m_controller) {
-		m_controller->clearKey(key);
-	}
-	event->accept();
-}
-
->>>>>>> ef82480a
 void Window::resizeEvent(QResizeEvent* event) {
 	if (!isFullScreen()) {
 		m_config->setOption("height", m_screenWidget->height());
@@ -696,28 +641,6 @@
 	m_fpsTimer.start();
 	m_focusCheck.start();
 
-<<<<<<< HEAD
-	m_controller->threadInterrupt();
-	if (m_controller->isLoaded()) {
-		m_inputController.setPlatform(m_controller->platform());
-
-		mCore* core = m_controller->thread()->core;
-		const mCoreChannelInfo* videoLayers;
-		const mCoreChannelInfo* audioChannels;
-		size_t nVideo = core->listVideoLayers(core, &videoLayers);
-		size_t nAudio = core->listAudioChannels(core, &audioChannels);
-
-		if (nVideo) {
-			for (size_t i = 0; i < nVideo; ++i) {
-				QAction* action = new QAction(videoLayers[i].visibleName, m_videoLayers);
-				action->setCheckable(true);
-				action->setChecked(true);
-				connect(action, &QAction::triggered, [this, videoLayers, i](bool enable) {
-					m_controller->setVideoLayerEnabled(videoLayers[i].id, enable);
-				});
-				m_videoLayers->addAction(action);
-			}
-=======
 	CoreController::Interrupter interrupter(m_controller, true);
 	mCore* core = m_controller->thread()->core;
 	m_videoLayers->clear();
@@ -736,7 +659,6 @@
 				m_controller->thread()->core->enableVideoLayer(m_controller->thread()->core, videoLayers[i].id, enable);
 			});
 			m_videoLayers->addAction(action);
->>>>>>> ef82480a
 		}
 	}
 	if (nAudio) {
@@ -1198,19 +1120,11 @@
 
 	emulationMenu->addSeparator();
 
-<<<<<<< HEAD
 	m_inputController.inputIndex()->addItem(qMakePair([this]() {
-		m_controller->setTurbo(true, false);
-	}, [this]() {
-		m_controller->setTurbo(false, false);
-	}), tr("Fast forward (held)"), "holdFastForward", emulationMenu)->setShortcut(QKeySequence(Qt::Key_Tab)[0]);
-=======
-	m_shortcutController->addFunctions(emulationMenu, [this]() {
 		m_controller->setFastForward(true);
 	}, [this]() {
 		m_controller->setFastForward(false);
-	}, QKeySequence(Qt::Key_Tab), tr("Fast forward (held)"), "holdFastForward");
->>>>>>> ef82480a
+	}), tr("Fast forward (held)"), "holdFastForward", emulationMenu)->setShortcut(QKeySequence(Qt::Key_Tab)[0]);
 
 	QAction* turbo = new QAction(tr("&Fast forward"), emulationMenu);
 	turbo->setCheckable(true);
@@ -1234,19 +1148,11 @@
 	}
 	m_config->updateOption("fastForwardRatio");
 
-<<<<<<< HEAD
 	m_inputController.inputIndex()->addItem(qMakePair([this]() {
-		m_controller->startRewinding();
-	}, [this]() {
-		m_controller->stopRewinding();
-	}), tr("Rewind (held)"), "holdRewind", emulationMenu)->setShortcut(QKeySequence("`")[0]);
-=======
-	m_shortcutController->addFunctions(emulationMenu, [this]() {
 		m_controller->setRewinding(true);
 	}, [this]() {
 		m_controller->setRewinding(false);
-	}, QKeySequence("`"), tr("Rewind (held)"), "holdRewind");
->>>>>>> ef82480a
+	}), tr("Rewind (held)"), "holdRewind", emulationMenu)->setShortcut(QKeySequence("`")[0]);
 
 	QAction* rewind = new QAction(tr("Re&wind"), emulationMenu);
 	rewind->setShortcut(tr("~"));
@@ -1719,6 +1625,7 @@
 		m_screenWidget->setPixmap(pixmap);
 		emit paused(true);
 	});
+
 #ifndef Q_OS_MAC
 	connect(m_controller.get(), &CoreController::paused, menuBar(), &QWidget::show);
 	connect(m_controller.get(), &CoreController::unpaused, [this]() {
