--- conflicted
+++ resolved
@@ -16,22 +16,14 @@
 
 class ConfigController;
 class InputController;
-<<<<<<< HEAD
-class InputModel;
-=======
 class InputIndex;
 class ShortcutView;
->>>>>>> 97e2004f
 
 class SettingsView : public QDialog {
 Q_OBJECT
 
 public:
-<<<<<<< HEAD
-	SettingsView(ConfigController* controller, InputController* inputController, InputModel* inputModel, QWidget* parent = nullptr);
-=======
 	SettingsView(ConfigController* controller, InputController* inputController, QWidget* parent = nullptr);
->>>>>>> 97e2004f
 
 signals:
 	void biosLoaded(int platform, const QString&);
