--- conflicted
+++ resolved
@@ -64,22 +64,7 @@
 		painter.setRenderHint(QPainter::SmoothPixmapTransform);
 	}
 	QSize s = size();
-<<<<<<< HEAD
 	QSize ds = viewportSize();
-=======
-	QSize ds = s;
-	if (isAspectRatioLocked()) {
-		if (s.width() * m_height > s.height() * m_width) {
-			ds.setWidth(s.height() * m_width / m_height);
-		} else if (s.width() * m_height < s.height() * m_width) {
-			ds.setHeight(s.width() * m_height / m_width);
-		}
-	}
-	if (isIntegerScalingLocked()) {
-		ds.setWidth(ds.width() - ds.width() % m_width);
-		ds.setHeight(ds.height() - ds.height() % m_height);
-	}
->>>>>>> 3b4ccb84
 	QPoint origin = QPoint((s.width() - ds.width()) / 2, (s.height() - ds.height()) / 2);
 	QRect full(origin, ds);
 
